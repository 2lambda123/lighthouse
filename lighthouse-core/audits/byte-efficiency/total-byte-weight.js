--- conflicted
+++ resolved
@@ -36,13 +36,8 @@
       title: str_(UIStrings.title),
       failureTitle: str_(UIStrings.failureTitle),
       description: str_(UIStrings.description),
-<<<<<<< HEAD
-      scoreDisplayMode: ByteEfficiencyAudit.SCORING_MODES.NUMERIC,
-      requiredArtifacts: ['devtoolsLogs', 'traces'],
-=======
       scoreDisplayMode: Audit.SCORING_MODES.NUMERIC,
-      requiredArtifacts: ['devtoolsLogs'],
->>>>>>> f4d6bca4
+      requiredArtifacts: ['traces'],
     };
   }
 
@@ -65,14 +60,8 @@
    * @return {Promise<LH.Audit.Product>}
    */
   static async audit(artifacts, context) {
-<<<<<<< HEAD
-    const devtoolsLog = artifacts.devtoolsLogs[ByteEfficiencyAudit.DEFAULT_PASS];
-    const trace = artifacts.traces[ByteEfficiencyAudit.DEFAULT_PASS];
+    const trace = artifacts.traces[Audit.DEFAULT_PASS];
     const records = await NetworkRecords.request(trace, context);
-=======
-    const devtoolsLog = artifacts.devtoolsLogs[Audit.DEFAULT_PASS];
-    const records = await NetworkRecords.request(devtoolsLog, context);
->>>>>>> f4d6bca4
 
     let totalBytes = 0;
     /** @type {Array<{url: string, totalBytes: number}>} */
