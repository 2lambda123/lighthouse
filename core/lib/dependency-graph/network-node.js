--- conflicted
+++ resolved
@@ -27,13 +27,9 @@
    * @return {number}
    */
   get startTime() {
-<<<<<<< HEAD
     // TODO change to rendererStartTime
     // https://github.com/GoogleChrome/lighthouse/issues/14500
     return this._record.networkRequestTime * 1000;
-=======
-    return this._record.startTime * 1000;
->>>>>>> 26e03fd4
   }
 
   /**
@@ -42,11 +38,7 @@
    * @return {number}
    */
   get endTime() {
-<<<<<<< HEAD
     return this._record.networkEndTime * 1000;
-=======
-    return this._record.endTime * 1000;
->>>>>>> 26e03fd4
   }
 
   /**
