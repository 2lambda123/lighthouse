--- conflicted
+++ resolved
@@ -77,10 +77,9 @@
   --chevron-size: 12px;
   --circle-size: calc(3 * var(--header-font-size));
 
-<<<<<<< HEAD
-=======
   /* TODO(cjamcl) clean up unused variables. */
->>>>>>> 6f68c49d
+  --circle-size-big: 120px;
+  --circle-size: 96px;
   --color-black-100: #F5F5F5;
   --color-black-200: #E0E0E0;
   --color-black-400: #BDBDBD;
@@ -97,33 +96,20 @@
   --color-red: #FF4E42;
   --color-white: #FFFFFF;
   --header-padding: 20px 0 20px 0;
+  --polygon-square: polygon(6% 6%, 94% 6%, 94% 94%, 6% 94%);
+  --polygon-triangle: polygon(50% 0, 100% 100%, 0% 100%);
   --score-container-padding: 12px;
   --score-container-width: 160px;
-<<<<<<< HEAD
-  --score-number-fontsize-big: 42px;
-  --score-number-fontsize: 34px;
-  --score-size-big: 120px;
-  --score-size: 96px;
-=======
   --score-number-font-size-big: 42px;
   --score-number-font-size: 34px;
-  --circle-size-big: 120px;
-  --circle-size: 96px;
->>>>>>> 6f68c49d
   --score-title-font-size-big: 28px;
   --score-title-font-size: 20px;
   --score-title-line-height-big: 36px;
   --score-title-line-height: 26px;
   --section-padding: 40px;
-<<<<<<< HEAD
   --shape-margin: 7px 12px 0 4px;
   --shape-size: 12px;
   --topbar-padding: 0 8px;
-  --polygon-triangle: polygon(50% 0, 100% 100%, 0% 100%);
-  --polygon-square: polygon(6% 6%, 94% 6%, 94% 94%, 6% 94%);
-=======
-  --topbar-padding: 0 8px;
->>>>>>> 6f68c49d
 
   --pass-icon-url: url('data:image/svg+xml;utf8,<svg xmlns="http://www.w3.org/2000/svg" viewBox="0 0 48 48"><title>check</title><path fill="%23178239" d="M24 4C12.95 4 4 12.95 4 24c0 11.04 8.95 20 20 20 11.04 0 20-8.96 20-20 0-11.05-8.96-20-20-20zm-4 30L10 24l2.83-2.83L20 28.34l15.17-15.17L38 16 20 34z"/></svg>');
   --average-icon-url: url('data:image/svg+xml;utf8,<svg xmlns="http://www.w3.org/2000/svg" viewBox="0 0 48 48"><title>info</title><path fill="%23E67700" d="M24 4C12.95 4 4 12.95 4 24s8.95 20 20 20 20-8.95 20-20S35.05 4 24 4zm2 30h-4V22h4v12zm0-16h-4v-4h4v4z"/></svg>');
@@ -152,15 +138,6 @@
 @media only screen and (max-width: 480px) {
   .lh-vars {
     --body-font-size: 14px;
-<<<<<<< HEAD
-    --header-padding: 16px 0 16px 0;
-    --score-container-padding: 8px;
-    --score-container-width: 112px;
-    --score-number-fontsize-big: 34px;
-    --score-number-fontsize: 26px;
-    --score-size-big: 96px;
-    --score-size: 72px;
-=======
     --body-line-height: 20px;
     --circle-size-big: 96px;
     --circle-size: 72px;
@@ -169,48 +146,15 @@
     --score-container-width: 112px;
     --score-number-font-size-big: 34px;
     --score-number-font-size: 26px;
->>>>>>> 6f68c49d
     --score-title-font-size-big: 22px;
     --score-title-font-size: 14px;
     --score-title-line-height-big: 26px;
     --score-title-line-height: 20px;
     --section-padding: 24px;
-<<<<<<< HEAD
     --shape-margin: 5px 12px 0 2px;
     --shape-size: 10px;
     --topbar-height: 32px;
   }
-
-  .two-col.audits .audit {
-    width: auto;
-  }
-  .two-col.audits .audit:nth-child(2n) {
-    float: none;
-  }
-  .two-col.audits .audit:nth-child(2n+1) {
-    float: none;
-  }
-  #audits-performance-metrics .audit:nth-child(6n+2) {
-    border-top: none;
-  }
-
-  #screenshots {
-    -webkit-column-count: 5;
-    -webkit-column-gap: 12px;
-  }
-  #screenshots div:nth-child(2n) {
-    display: none;
-  }
-  .audit .secondary {
-    display: none;
-  }
-  /* #section-runtimesettings .items .item {
-    display: block;
-  } */
-=======
-    --topbar-height: 32px;
-  }
->>>>>>> 6f68c49d
 }
 
 .lh-vars.lh-devtools {
@@ -915,11 +859,7 @@
 
 .lh-scorescale-range {
   margin: 0 12px;
-<<<<<<< HEAD
-  font-family: 'Roboto Mono', monospace;
-=======
   font-family: var(--monospace-font-family);
->>>>>>> 6f68c49d
   white-space: nowrap;
 }
 
