{
  "lighthouse-core/audits/accessibility/accesskeys.js | description": {
    "message": "Âćĉéŝś k̂éŷś l̂ét̂ úŝér̂ś q̂úîćk̂ĺŷ f́ôćûś â ṕâŕt̂ óf̂ t́ĥé p̂áĝé. F̂ór̂ ṕr̂óp̂ér̂ ńâv́îǵât́îón̂, éâćĥ áĉćêśŝ ḱêý m̂úŝt́ b̂é ûńîq́ûé. [L̂éâŕn̂ ḿôŕê](https://web.dev/accesskeys/)."
  },
  "lighthouse-core/audits/accessibility/accesskeys.js | failureTitle": {
    "message": "`[accesskey]` v̂ál̂úêś âŕê ńôt́ ûńîq́ûé"
  },
  "lighthouse-core/audits/accessibility/accesskeys.js | title": {
    "message": "`[accesskey]` v̂ál̂úêś âŕê ún̂íq̂úê"
  },
  "lighthouse-core/audits/accessibility/aria-allowed-attr.js | description": {
    "message": "Êáĉh́ ÂŔÎÁ `role` ŝúp̂ṕôŕt̂ś â śp̂éĉíf̂íĉ śûb́ŝét̂ óf̂ `aria-*` át̂t́r̂íb̂út̂éŝ. Ḿîśm̂át̂ćĥín̂ǵ t̂h́êśê ín̂v́âĺîd́ât́êś t̂h́ê `aria-*` át̂t́r̂íb̂út̂éŝ. [Ĺêár̂ń m̂ór̂é](https://web.dev/aria-allowed-attr/)."
  },
  "lighthouse-core/audits/accessibility/aria-allowed-attr.js | failureTitle": {
    "message": "`[aria-*]` ât́t̂ŕîb́ût́êś d̂ó n̂ót̂ ḿât́ĉh́ t̂h́êír̂ ŕôĺêś"
  },
  "lighthouse-core/audits/accessibility/aria-allowed-attr.js | title": {
    "message": "`[aria-*]` ât́t̂ŕîb́ût́êś m̂át̂ćĥ t́ĥéîŕ r̂ól̂éŝ"
  },
  "lighthouse-core/audits/accessibility/aria-command-name.js | description": {
    "message": "Ŵh́êń âń êĺêḿêńt̂ d́ôéŝń't̂ h́âv́ê án̂ áĉćêśŝíb̂ĺê ńâḿê, śĉŕêén̂ ŕêád̂ér̂ś âńn̂óûńĉé ît́ ŵít̂h́ â ǵêńêŕîć n̂ám̂é, m̂ák̂ín̂ǵ ît́ ûńûśâb́l̂é f̂ór̂ úŝér̂ś ŵh́ô ŕêĺŷ ón̂ śĉŕêén̂ ŕêád̂ér̂ś. [L̂éâŕn̂ ḿôŕê](https://web.dev/aria-name/)."
  },
  "lighthouse-core/audits/accessibility/aria-command-name.js | failureTitle": {
    "message": "`button`, `link`, âńd̂ `menuitem` él̂ém̂én̂t́ŝ d́ô ńôt́ ĥáv̂é âćĉéŝśîb́l̂é n̂ám̂éŝ."
  },
  "lighthouse-core/audits/accessibility/aria-command-name.js | title": {
    "message": "`button`, `link`, âńd̂ `menuitem` él̂ém̂én̂t́ŝ h́âv́ê áĉćêśŝíb̂ĺê ńâḿêś"
  },
  "lighthouse-core/audits/accessibility/aria-hidden-body.js | description": {
    "message": "Âśŝíŝt́îv́ê t́êćĥńôĺôǵîéŝ, ĺîḱê śĉŕêén̂ ŕêád̂ér̂ś, ŵór̂ḱ îńĉón̂śîśt̂én̂t́l̂ý ŵh́êń `aria-hidden=\"true\"` îś ŝét̂ ón̂ t́ĥé d̂óĉúm̂én̂t́ `<body>`. [L̂éâŕn̂ ḿôŕê](https://web.dev/aria-hidden-body/)."
  },
  "lighthouse-core/audits/accessibility/aria-hidden-body.js | failureTitle": {
    "message": "`[aria-hidden=\"true\"]` îś p̂ŕêśêńt̂ ón̂ t́ĥé d̂óĉúm̂én̂t́ `<body>`"
  },
  "lighthouse-core/audits/accessibility/aria-hidden-body.js | title": {
    "message": "`[aria-hidden=\"true\"]` îś n̂ót̂ ṕr̂éŝén̂t́ ôń t̂h́ê d́ôćûḿêńt̂ `<body>`"
  },
  "lighthouse-core/audits/accessibility/aria-hidden-focus.js | description": {
    "message": "F̂óĉúŝáb̂ĺê d́êśĉén̂d́êńt̂ś ŵít̂h́îń âń `[aria-hidden=\"true\"]` êĺêḿêńt̂ ṕr̂év̂én̂t́ t̂h́ôśê ín̂t́êŕâćt̂ív̂é êĺêḿêńt̂ś f̂ŕôḿ b̂éîńĝ áv̂áîĺâb́l̂é t̂ó ûśêŕŝ óf̂ áŝśîśt̂ív̂é t̂éĉh́n̂ól̂óĝíêś l̂ík̂é ŝćr̂éêń r̂éâd́êŕŝ. [Ĺêár̂ń m̂ór̂é](https://web.dev/aria-hidden-focus/)."
  },
  "lighthouse-core/audits/accessibility/aria-hidden-focus.js | failureTitle": {
    "message": "`[aria-hidden=\"true\"]` êĺêḿêńt̂ś ĉón̂t́âín̂ f́ôćûśâb́l̂é d̂éŝćêńd̂én̂t́ŝ"
  },
  "lighthouse-core/audits/accessibility/aria-hidden-focus.js | title": {
    "message": "`[aria-hidden=\"true\"]` êĺêḿêńt̂ś d̂ó n̂ót̂ ćôńt̂áîń f̂óĉúŝáb̂ĺê d́êśĉén̂d́êńt̂ś"
  },
  "lighthouse-core/audits/accessibility/aria-input-field-name.js | description": {
    "message": "Ŵh́êń âń îńp̂út̂ f́îél̂d́ d̂óêśn̂'t́ ĥáv̂é âń âćĉéŝśîb́l̂é n̂ám̂é, ŝćr̂éêń r̂éâd́êŕŝ án̂ńôún̂ćê ít̂ ẃît́ĥ á ĝén̂ér̂íĉ ńâḿê, ḿâḱîńĝ ít̂ ún̂úŝáb̂ĺê f́ôŕ ûśêŕŝ ẃĥó r̂él̂ý ôń ŝćr̂éêń r̂éâd́êŕŝ. [Ĺêár̂ń m̂ór̂é](https://web.dev/aria-name/)."
  },
  "lighthouse-core/audits/accessibility/aria-input-field-name.js | failureTitle": {
    "message": "ÂŔÎÁ îńp̂út̂ f́îél̂d́ŝ d́ô ńôt́ ĥáv̂é âćĉéŝśîb́l̂é n̂ám̂éŝ"
  },
  "lighthouse-core/audits/accessibility/aria-input-field-name.js | title": {
    "message": "ÂŔÎÁ îńp̂út̂ f́îél̂d́ŝ h́âv́ê áĉćêśŝíb̂ĺê ńâḿêś"
  },
  "lighthouse-core/audits/accessibility/aria-meter-name.js | description": {
    "message": "Ŵh́êń âń êĺêḿêńt̂ d́ôéŝń't̂ h́âv́ê án̂ áĉćêśŝíb̂ĺê ńâḿê, śĉŕêén̂ ŕêád̂ér̂ś âńn̂óûńĉé ît́ ŵít̂h́ â ǵêńêŕîć n̂ám̂é, m̂ák̂ín̂ǵ ît́ ûńûśâb́l̂é f̂ór̂ úŝér̂ś ŵh́ô ŕêĺŷ ón̂ śĉŕêén̂ ŕêád̂ér̂ś. [L̂éâŕn̂ ḿôŕê](https://web.dev/aria-name/)."
  },
  "lighthouse-core/audits/accessibility/aria-meter-name.js | failureTitle": {
    "message": "ÂŔÎÁ `meter` êĺêḿêńt̂ś d̂ó n̂ót̂ h́âv́ê áĉćêśŝíb̂ĺê ńâḿêś."
  },
  "lighthouse-core/audits/accessibility/aria-meter-name.js | title": {
    "message": "ÂŔÎÁ `meter` êĺêḿêńt̂ś ĥáv̂é âćĉéŝśîb́l̂é n̂ám̂éŝ"
  },
  "lighthouse-core/audits/accessibility/aria-progressbar-name.js | description": {
    "message": "Ŵh́êń âń êĺêḿêńt̂ d́ôéŝń't̂ h́âv́ê án̂ áĉćêśŝíb̂ĺê ńâḿê, śĉŕêén̂ ŕêád̂ér̂ś âńn̂óûńĉé ît́ ŵít̂h́ â ǵêńêŕîć n̂ám̂é, m̂ák̂ín̂ǵ ît́ ûńûśâb́l̂é f̂ór̂ úŝér̂ś ŵh́ô ŕêĺŷ ón̂ śĉŕêén̂ ŕêád̂ér̂ś. [L̂éâŕn̂ ḿôŕê](https://web.dev/aria-name/)."
  },
  "lighthouse-core/audits/accessibility/aria-progressbar-name.js | failureTitle": {
    "message": "ÂŔÎÁ `progressbar` êĺêḿêńt̂ś d̂ó n̂ót̂ h́âv́ê áĉćêśŝíb̂ĺê ńâḿêś."
  },
  "lighthouse-core/audits/accessibility/aria-progressbar-name.js | title": {
    "message": "ÂŔÎÁ `progressbar` êĺêḿêńt̂ś ĥáv̂é âćĉéŝśîb́l̂é n̂ám̂éŝ"
  },
  "lighthouse-core/audits/accessibility/aria-required-attr.js | description": {
    "message": "Ŝóm̂é ÂŔÎÁ r̂ól̂éŝ h́âv́ê ŕêq́ûír̂éd̂ át̂t́r̂íb̂út̂éŝ t́ĥát̂ d́êśĉŕîb́ê t́ĥé ŝt́ât́ê óf̂ t́ĥé êĺêḿêńt̂ t́ô śĉŕêén̂ ŕêád̂ér̂ś. [L̂éâŕn̂ ḿôŕê](https://web.dev/aria-required-attr/)."
  },
  "lighthouse-core/audits/accessibility/aria-required-attr.js | failureTitle": {
    "message": "`[role]`ŝ d́ô ńôt́ ĥáv̂é âĺl̂ ŕêq́ûír̂éd̂ `[aria-*]` át̂t́r̂íb̂út̂éŝ"
  },
  "lighthouse-core/audits/accessibility/aria-required-attr.js | title": {
    "message": "`[role]`ŝ h́âv́ê ál̂ĺ r̂éq̂úîŕêd́ `[aria-*]` ât́t̂ŕîb́ût́êś"
  },
  "lighthouse-core/audits/accessibility/aria-required-children.js | description": {
    "message": "Ŝóm̂é ÂŔÎÁ p̂ár̂én̂t́ r̂ól̂éŝ ḿûśt̂ ćôńt̂áîń ŝṕêćîf́îć ĉh́îĺd̂ ŕôĺêś t̂ó p̂ér̂f́ôŕm̂ t́ĥéîŕ îńt̂én̂d́êd́ âćĉéŝśîb́îĺît́ŷ f́ûńĉt́îón̂ś. [L̂éâŕn̂ ḿôŕê](https://web.dev/aria-required-children/)."
  },
  "lighthouse-core/audits/accessibility/aria-required-children.js | failureTitle": {
    "message": "Êĺêḿêńt̂ś ŵít̂h́ âń ÂŔÎÁ `[role]` t̂h́ât́ r̂éq̂úîŕê ćĥíl̂d́r̂én̂ t́ô ćôńt̂áîń â śp̂éĉíf̂íĉ `[role]` ár̂é m̂íŝśîńĝ śôḿê ór̂ ál̂ĺ ôf́ t̂h́ôśê ŕêq́ûír̂éd̂ ćĥíl̂d́r̂én̂."
  },
  "lighthouse-core/audits/accessibility/aria-required-children.js | title": {
    "message": "Êĺêḿêńt̂ś ŵít̂h́ âń ÂŔÎÁ `[role]` t̂h́ât́ r̂éq̂úîŕê ćĥíl̂d́r̂én̂ t́ô ćôńt̂áîń â śp̂éĉíf̂íĉ `[role]` h́âv́ê ál̂ĺ r̂éq̂úîŕêd́ ĉh́îĺd̂ŕêń."
  },
  "lighthouse-core/audits/accessibility/aria-required-parent.js | description": {
    "message": "Ŝóm̂é ÂŔÎÁ ĉh́îĺd̂ ŕôĺêś m̂úŝt́ b̂é ĉón̂t́âín̂éd̂ b́ŷ śp̂éĉíf̂íĉ ṕâŕêńt̂ ŕôĺêś t̂ó p̂ŕôṕêŕl̂ý p̂ér̂f́ôŕm̂ t́ĥéîŕ îńt̂én̂d́êd́ âćĉéŝśîb́îĺît́ŷ f́ûńĉt́îón̂ś. [L̂éâŕn̂ ḿôŕê](https://web.dev/aria-required-parent/)."
  },
  "lighthouse-core/audits/accessibility/aria-required-parent.js | failureTitle": {
    "message": "`[role]`ŝ ár̂é n̂ót̂ ćôńt̂áîńêd́ b̂ý t̂h́êír̂ ŕêq́ûír̂éd̂ ṕâŕêńt̂ él̂ém̂én̂t́"
  },
  "lighthouse-core/audits/accessibility/aria-required-parent.js | title": {
    "message": "`[role]`ŝ ár̂é ĉón̂t́âín̂éd̂ b́ŷ t́ĥéîŕ r̂éq̂úîŕêd́ p̂ár̂én̂t́ êĺêḿêńt̂"
  },
  "lighthouse-core/audits/accessibility/aria-roles.js | description": {
    "message": "ÂŔÎÁ r̂ól̂éŝ ḿûśt̂ h́âv́ê v́âĺîd́ v̂ál̂úêś îń ôŕd̂ér̂ t́ô ṕêŕf̂ór̂ḿ t̂h́êír̂ ín̂t́êńd̂éd̂ áĉćêśŝíb̂íl̂ít̂ý f̂ún̂ćt̂íôńŝ. [Ĺêár̂ń m̂ór̂é](https://web.dev/aria-roles/)."
  },
  "lighthouse-core/audits/accessibility/aria-roles.js | failureTitle": {
    "message": "`[role]` v̂ál̂úêś âŕê ńôt́ v̂ál̂íd̂"
  },
  "lighthouse-core/audits/accessibility/aria-roles.js | title": {
    "message": "`[role]` v̂ál̂úêś âŕê v́âĺîd́"
  },
  "lighthouse-core/audits/accessibility/aria-toggle-field-name.js | description": {
    "message": "Ŵh́êń â t́ôǵĝĺê f́îél̂d́ d̂óêśn̂'t́ ĥáv̂é âń âćĉéŝśîb́l̂é n̂ám̂é, ŝćr̂éêń r̂éâd́êŕŝ án̂ńôún̂ćê ít̂ ẃît́ĥ á ĝén̂ér̂íĉ ńâḿê, ḿâḱîńĝ ít̂ ún̂úŝáb̂ĺê f́ôŕ ûśêŕŝ ẃĥó r̂él̂ý ôń ŝćr̂éêń r̂éâd́êŕŝ. [Ĺêár̂ń m̂ór̂é](https://web.dev/aria-name/)."
  },
  "lighthouse-core/audits/accessibility/aria-toggle-field-name.js | failureTitle": {
    "message": "ÂŔÎÁ t̂óĝǵl̂é f̂íêĺd̂ś d̂ó n̂ót̂ h́âv́ê áĉćêśŝíb̂ĺê ńâḿêś"
  },
  "lighthouse-core/audits/accessibility/aria-toggle-field-name.js | title": {
    "message": "ÂŔÎÁ t̂óĝǵl̂é f̂íêĺd̂ś ĥáv̂é âćĉéŝśîb́l̂é n̂ám̂éŝ"
  },
  "lighthouse-core/audits/accessibility/aria-tooltip-name.js | description": {
    "message": "Ŵh́êń âń êĺêḿêńt̂ d́ôéŝń't̂ h́âv́ê án̂ áĉćêśŝíb̂ĺê ńâḿê, śĉŕêén̂ ŕêád̂ér̂ś âńn̂óûńĉé ît́ ŵít̂h́ â ǵêńêŕîć n̂ám̂é, m̂ák̂ín̂ǵ ît́ ûńûśâb́l̂é f̂ór̂ úŝér̂ś ŵh́ô ŕêĺŷ ón̂ śĉŕêén̂ ŕêád̂ér̂ś. [L̂éâŕn̂ ḿôŕê](https://web.dev/aria-name/)."
  },
  "lighthouse-core/audits/accessibility/aria-tooltip-name.js | failureTitle": {
    "message": "ÂŔÎÁ `tooltip` êĺêḿêńt̂ś d̂ó n̂ót̂ h́âv́ê áĉćêśŝíb̂ĺê ńâḿêś."
  },
  "lighthouse-core/audits/accessibility/aria-tooltip-name.js | title": {
    "message": "ÂŔÎÁ `tooltip` êĺêḿêńt̂ś ĥáv̂é âćĉéŝśîb́l̂é n̂ám̂éŝ"
  },
  "lighthouse-core/audits/accessibility/aria-treeitem-name.js | description": {
    "message": "Ŵh́êń âń êĺêḿêńt̂ d́ôéŝń't̂ h́âv́ê án̂ áĉćêśŝíb̂ĺê ńâḿê, śĉŕêén̂ ŕêád̂ér̂ś âńn̂óûńĉé ît́ ŵít̂h́ â ǵêńêŕîć n̂ám̂é, m̂ák̂ín̂ǵ ît́ ûńûśâb́l̂é f̂ór̂ úŝér̂ś ŵh́ô ŕêĺŷ ón̂ śĉŕêén̂ ŕêád̂ér̂ś. [L̂éâŕn̂ ḿôŕê](https://web.dev/aria-name/)."
  },
  "lighthouse-core/audits/accessibility/aria-treeitem-name.js | failureTitle": {
    "message": "ÂŔÎÁ `treeitem` êĺêḿêńt̂ś d̂ó n̂ót̂ h́âv́ê áĉćêśŝíb̂ĺê ńâḿêś."
  },
  "lighthouse-core/audits/accessibility/aria-treeitem-name.js | title": {
    "message": "ÂŔÎÁ `treeitem` êĺêḿêńt̂ś ĥáv̂é âćĉéŝśîb́l̂é n̂ám̂éŝ"
  },
  "lighthouse-core/audits/accessibility/aria-valid-attr-value.js | description": {
    "message": "Âśŝíŝt́îv́ê t́êćĥńôĺôǵîéŝ, ĺîḱê śĉŕêén̂ ŕêád̂ér̂ś, ĉán̂'t́ îńt̂ér̂ṕr̂ét̂ ÁR̂ÍÂ át̂t́r̂íb̂út̂éŝ ẃît́ĥ ín̂v́âĺîd́ v̂ál̂úêś. [L̂éâŕn̂ ḿôŕê](https://web.dev/aria-valid-attr-value/)."
  },
  "lighthouse-core/audits/accessibility/aria-valid-attr-value.js | failureTitle": {
    "message": "`[aria-*]` ât́t̂ŕîb́ût́êś d̂ó n̂ót̂ h́âv́ê v́âĺîd́ v̂ál̂úêś"
  },
  "lighthouse-core/audits/accessibility/aria-valid-attr-value.js | title": {
    "message": "`[aria-*]` ât́t̂ŕîb́ût́êś ĥáv̂é v̂ál̂íd̂ v́âĺûéŝ"
  },
  "lighthouse-core/audits/accessibility/aria-valid-attr.js | description": {
    "message": "Âśŝíŝt́îv́ê t́êćĥńôĺôǵîéŝ, ĺîḱê śĉŕêén̂ ŕêád̂ér̂ś, ĉán̂'t́ îńt̂ér̂ṕr̂ét̂ ÁR̂ÍÂ át̂t́r̂íb̂út̂éŝ ẃît́ĥ ín̂v́âĺîd́ n̂ám̂éŝ. [Ĺêár̂ń m̂ór̂é](https://web.dev/aria-valid-attr/)."
  },
  "lighthouse-core/audits/accessibility/aria-valid-attr.js | failureTitle": {
    "message": "`[aria-*]` ât́t̂ŕîb́ût́êś âŕê ńôt́ v̂ál̂íd̂ ór̂ ḿîśŝṕêĺl̂éd̂"
  },
  "lighthouse-core/audits/accessibility/aria-valid-attr.js | title": {
    "message": "`[aria-*]` ât́t̂ŕîb́ût́êś âŕê v́âĺîd́ âńd̂ ńôt́ m̂íŝśp̂él̂ĺêd́"
  },
  "lighthouse-core/audits/accessibility/axe-audit.js | failingElementsHeader": {
    "message": "F̂áîĺîńĝ Él̂ém̂én̂t́ŝ"
  },
  "lighthouse-core/audits/accessibility/button-name.js | description": {
    "message": "Ŵh́êń â b́ût́t̂ón̂ d́ôéŝń't̂ h́âv́ê án̂ áĉćêśŝíb̂ĺê ńâḿê, śĉŕêén̂ ŕêád̂ér̂ś âńn̂óûńĉé ît́ âś \"b̂út̂t́ôń\", m̂ák̂ín̂ǵ ît́ ûńûśâb́l̂é f̂ór̂ úŝér̂ś ŵh́ô ŕêĺŷ ón̂ śĉŕêén̂ ŕêád̂ér̂ś. [L̂éâŕn̂ ḿôŕê](https://web.dev/button-name/)."
  },
  "lighthouse-core/audits/accessibility/button-name.js | failureTitle": {
    "message": "B̂út̂t́ôńŝ d́ô ńôt́ ĥáv̂é âń âćĉéŝśîb́l̂é n̂ám̂é"
  },
  "lighthouse-core/audits/accessibility/button-name.js | title": {
    "message": "B̂út̂t́ôńŝ h́âv́ê án̂ áĉćêśŝíb̂ĺê ńâḿê"
  },
  "lighthouse-core/audits/accessibility/bypass.js | description": {
    "message": "Âd́d̂ín̂ǵ ŵáŷś t̂ó b̂ýp̂áŝś r̂ép̂ét̂ít̂ív̂é ĉón̂t́êńt̂ ĺêt́ŝ ḱêýb̂óâŕd̂ úŝér̂ś n̂áv̂íĝát̂é t̂h́ê ṕâǵê ḿôŕê éf̂f́îćîén̂t́l̂ý. [L̂éâŕn̂ ḿôŕê](https://web.dev/bypass/)."
  },
  "lighthouse-core/audits/accessibility/bypass.js | failureTitle": {
    "message": "T̂h́ê ṕâǵê d́ôéŝ ńôt́ ĉón̂t́âín̂ á ĥéâd́îńĝ, śk̂íp̂ ĺîńk̂, ór̂ ĺâńd̂ḿâŕk̂ ŕêǵîón̂"
  },
  "lighthouse-core/audits/accessibility/bypass.js | title": {
    "message": "T̂h́ê ṕâǵê ćôńt̂áîńŝ á ĥéâd́îńĝ, śk̂íp̂ ĺîńk̂, ór̂ ĺâńd̂ḿâŕk̂ ŕêǵîón̂"
  },
  "lighthouse-core/audits/accessibility/color-contrast.js | description": {
    "message": "L̂óŵ-ćôńt̂ŕâśt̂ t́êx́t̂ íŝ d́îf́f̂íĉúl̂t́ ôŕ îḿp̂óŝśîb́l̂é f̂ór̂ ḿâńŷ úŝér̂ś t̂ó r̂éâd́. [L̂éâŕn̂ ḿôŕê](https://web.dev/color-contrast/)."
  },
  "lighthouse-core/audits/accessibility/color-contrast.js | failureTitle": {
    "message": "B̂áĉḱĝŕôún̂d́ âńd̂ f́ôŕêǵr̂óûńd̂ ćôĺôŕŝ d́ô ńôt́ ĥáv̂é â śûf́f̂íĉíêńt̂ ćôńt̂ŕâśt̂ ŕât́îó."
  },
  "lighthouse-core/audits/accessibility/color-contrast.js | title": {
    "message": "B̂áĉḱĝŕôún̂d́ âńd̂ f́ôŕêǵr̂óûńd̂ ćôĺôŕŝ h́âv́ê á ŝúf̂f́îćîén̂t́ ĉón̂t́r̂áŝt́ r̂át̂íô"
  },
  "lighthouse-core/audits/accessibility/definition-list.js | description": {
    "message": "Ŵh́êń d̂éf̂ín̂ít̂íôń l̂íŝt́ŝ ár̂é n̂ót̂ ṕr̂óp̂ér̂ĺŷ ḿâŕk̂éd̂ úp̂, śĉŕêén̂ ŕêád̂ér̂ś m̂áŷ ṕr̂ód̂úĉé ĉón̂f́ûśîńĝ ór̂ ín̂áĉćûŕât́ê óût́p̂út̂. [Ĺêár̂ń m̂ór̂é](https://web.dev/definition-list/)."
  },
  "lighthouse-core/audits/accessibility/definition-list.js | failureTitle": {
    "message": "`<dl>`'ŝ d́ô ńôt́ ĉón̂t́âín̂ ón̂ĺŷ ṕr̂óp̂ér̂ĺŷ-ór̂d́êŕêd́ `<dt>` âńd̂ `<dd>` ǵr̂óûṕŝ, `<script>`, `<template>` ór̂ `<div>` él̂ém̂én̂t́ŝ."
  },
  "lighthouse-core/audits/accessibility/definition-list.js | title": {
    "message": "`<dl>`'ŝ ćôńt̂áîń ôńl̂ý p̂ŕôṕêŕl̂ý-ôŕd̂ér̂éd̂ `<dt>` án̂d́ `<dd>` ĝŕôúp̂ś, `<script>`, `<template>` ôŕ `<div>` êĺêḿêńt̂ś."
  },
  "lighthouse-core/audits/accessibility/dlitem.js | description": {
    "message": "D̂éf̂ín̂ít̂íôń l̂íŝt́ ît́êḿŝ (`<dt>` án̂d́ `<dd>`) m̂úŝt́ b̂é ŵŕâṕp̂éd̂ ín̂ á p̂ár̂én̂t́ `<dl>` êĺêḿêńt̂ t́ô én̂śûŕê t́ĥát̂ śĉŕêén̂ ŕêád̂ér̂ś ĉán̂ ṕr̂óp̂ér̂ĺŷ án̂ńôún̂ćê t́ĥém̂. [Ĺêár̂ń m̂ór̂é](https://web.dev/dlitem/)."
  },
  "lighthouse-core/audits/accessibility/dlitem.js | failureTitle": {
    "message": "D̂éf̂ín̂ít̂íôń l̂íŝt́ ît́êḿŝ ár̂é n̂ót̂ ẃr̂áp̂ṕêd́ îń `<dl>` êĺêḿêńt̂ś"
  },
  "lighthouse-core/audits/accessibility/dlitem.js | title": {
    "message": "D̂éf̂ín̂ít̂íôń l̂íŝt́ ît́êḿŝ ár̂é ŵŕâṕp̂éd̂ ín̂ `<dl>` él̂ém̂én̂t́ŝ"
  },
  "lighthouse-core/audits/accessibility/document-title.js | description": {
    "message": "T̂h́ê t́ît́l̂é ĝív̂éŝ śĉŕêén̂ ŕêád̂ér̂ úŝér̂ś âń ôv́êŕv̂íêẃ ôf́ t̂h́ê ṕâǵê, án̂d́ ŝéâŕĉh́ êńĝín̂é ûśêŕŝ ŕêĺŷ ón̂ ít̂ h́êáv̂íl̂ý t̂ó d̂ét̂ér̂ḿîńê íf̂ á p̂áĝé îś r̂él̂év̂án̂t́ t̂ó t̂h́êír̂ śêár̂ćĥ. [Ĺêár̂ń m̂ór̂é](https://web.dev/document-title/)."
  },
  "lighthouse-core/audits/accessibility/document-title.js | failureTitle": {
    "message": "D̂óĉúm̂én̂t́ d̂óêśn̂'t́ ĥáv̂é â `<title>` él̂ém̂én̂t́"
  },
  "lighthouse-core/audits/accessibility/document-title.js | title": {
    "message": "D̂óĉúm̂én̂t́ ĥáŝ á `<title>` êĺêḿêńt̂"
  },
  "lighthouse-core/audits/accessibility/duplicate-id-active.js | description": {
    "message": "Âĺl̂ f́ôćûśâb́l̂é êĺêḿêńt̂ś m̂úŝt́ ĥáv̂é â ún̂íq̂úê `id` t́ô én̂śûŕê t́ĥát̂ t́ĥéŷ'ŕê v́îśîb́l̂é t̂ó âśŝíŝt́îv́ê t́êćĥńôĺôǵîéŝ. [Ĺêár̂ń m̂ór̂é](https://web.dev/duplicate-id-active/)."
  },
  "lighthouse-core/audits/accessibility/duplicate-id-active.js | failureTitle": {
    "message": "`[id]` ât́t̂ŕîb́ût́êś ôń âćt̂ív̂é, f̂óĉúŝáb̂ĺê él̂ém̂én̂t́ŝ ár̂é n̂ót̂ ún̂íq̂úê"
  },
  "lighthouse-core/audits/accessibility/duplicate-id-active.js | title": {
    "message": "`[id]` ât́t̂ŕîb́ût́êś ôń âćt̂ív̂é, f̂óĉúŝáb̂ĺê él̂ém̂én̂t́ŝ ár̂é ûńîq́ûé"
  },
  "lighthouse-core/audits/accessibility/duplicate-id-aria.js | description": {
    "message": "T̂h́ê v́âĺûé ôf́ âń ÂŔÎÁ ÎD́ m̂úŝt́ b̂é ûńîq́ûé t̂ó p̂ŕêv́êńt̂ ót̂h́êŕ îńŝt́âńĉéŝ f́r̂óm̂ b́êín̂ǵ ôv́êŕl̂óôḱêd́ b̂ý âśŝíŝt́îv́ê t́êćĥńôĺôǵîéŝ. [Ĺêár̂ń m̂ór̂é](https://web.dev/duplicate-id-aria/)."
  },
  "lighthouse-core/audits/accessibility/duplicate-id-aria.js | failureTitle": {
    "message": "ÂŔÎÁ ÎD́ŝ ár̂é n̂ót̂ ún̂íq̂úê"
  },
  "lighthouse-core/audits/accessibility/duplicate-id-aria.js | title": {
    "message": "ÂŔÎÁ ÎD́ŝ ár̂é ûńîq́ûé"
  },
  "lighthouse-core/audits/accessibility/form-field-multiple-labels.js | description": {
    "message": "F̂ór̂ḿ f̂íêĺd̂ś ŵít̂h́ m̂úl̂t́îṕl̂é l̂áb̂él̂ś ĉán̂ b́ê ćôńf̂úŝín̂ǵl̂ý âńn̂óûńĉéd̂ b́ŷ áŝśîśt̂ív̂é t̂éĉh́n̂ól̂óĝíêś l̂ík̂é ŝćr̂éêń r̂éâd́êŕŝ ẃĥíĉh́ ûśê éît́ĥér̂ t́ĥé f̂ír̂śt̂, t́ĥé l̂áŝt́, ôŕ âĺl̂ óf̂ t́ĥé l̂áb̂él̂ś. [L̂éâŕn̂ ḿôŕê](https://web.dev/form-field-multiple-labels/)."
  },
  "lighthouse-core/audits/accessibility/form-field-multiple-labels.js | failureTitle": {
    "message": "F̂ór̂ḿ f̂íêĺd̂ś ĥáv̂é m̂úl̂t́îṕl̂é l̂áb̂él̂ś"
  },
  "lighthouse-core/audits/accessibility/form-field-multiple-labels.js | title": {
    "message": "N̂ó f̂ór̂ḿ f̂íêĺd̂ś ĥáv̂é m̂úl̂t́îṕl̂é l̂áb̂él̂ś"
  },
  "lighthouse-core/audits/accessibility/frame-title.js | description": {
    "message": "Ŝćr̂éêń r̂éâd́êŕ ûśêŕŝ ŕêĺŷ ón̂ f́r̂ám̂é t̂ít̂ĺêś t̂ó d̂éŝćr̂íb̂é t̂h́ê ćôńt̂én̂t́ŝ óf̂ f́r̂ám̂éŝ. [Ĺêár̂ń m̂ór̂é](https://web.dev/frame-title/)."
  },
  "lighthouse-core/audits/accessibility/frame-title.js | failureTitle": {
    "message": "`<frame>` ôŕ `<iframe>` êĺêḿêńt̂ś d̂ó n̂ót̂ h́âv́ê á t̂ít̂ĺê"
  },
  "lighthouse-core/audits/accessibility/frame-title.js | title": {
    "message": "`<frame>` ôŕ `<iframe>` êĺêḿêńt̂ś ĥáv̂é â t́ît́l̂é"
  },
  "lighthouse-core/audits/accessibility/heading-order.js | description": {
    "message": "P̂ŕôṕêŕl̂ý ôŕd̂ér̂éd̂ h́êád̂ín̂ǵŝ t́ĥát̂ d́ô ńôt́ ŝḱîṕ l̂év̂él̂ś ĉón̂v́êý t̂h́ê śêḿâńt̂íĉ śt̂ŕûćt̂úr̂é ôf́ t̂h́ê ṕâǵê, ḿâḱîńĝ ít̂ éâśîér̂ t́ô ńâv́îǵât́ê án̂d́ ûńd̂ér̂śt̂án̂d́ ŵh́êń ûśîńĝ áŝśîśt̂ív̂é t̂éĉh́n̂ól̂óĝíêś. [L̂éâŕn̂ ḿôŕê](https://web.dev/heading-order/)."
  },
  "lighthouse-core/audits/accessibility/heading-order.js | failureTitle": {
    "message": "Ĥéâd́îńĝ él̂ém̂én̂t́ŝ ár̂é n̂ót̂ ín̂ á ŝéq̂úêńt̂íâĺl̂ý-d̂éŝćêńd̂ín̂ǵ ôŕd̂ér̂"
  },
  "lighthouse-core/audits/accessibility/heading-order.js | title": {
    "message": "Ĥéâd́îńĝ él̂ém̂én̂t́ŝ áp̂ṕêár̂ ín̂ á ŝéq̂úêńt̂íâĺl̂ý-d̂éŝćêńd̂ín̂ǵ ôŕd̂ér̂"
  },
  "lighthouse-core/audits/accessibility/html-has-lang.js | description": {
    "message": "Îf́ â ṕâǵê d́ôéŝń't̂ śp̂éĉíf̂ý â ĺâńĝ át̂t́r̂íb̂út̂é, â śĉŕêén̂ ŕêád̂ér̂ áŝśûḿêś t̂h́ât́ t̂h́ê ṕâǵê íŝ ín̂ t́ĥé d̂éf̂áûĺt̂ ĺâńĝúâǵê t́ĥát̂ t́ĥé ûśêŕ ĉh́ôśê ẃĥén̂ śêt́t̂ín̂ǵ ûṕ t̂h́ê śĉŕêén̂ ŕêád̂ér̂. Íf̂ t́ĥé p̂áĝé îśn̂'t́ âćt̂úâĺl̂ý îń t̂h́ê d́êf́âúl̂t́ l̂án̂ǵûáĝé, t̂h́êń t̂h́ê śĉŕêén̂ ŕêád̂ér̂ ḿîǵĥt́ n̂ót̂ án̂ńôún̂ćê t́ĥé p̂áĝé'ŝ t́êx́t̂ ćôŕr̂éĉt́l̂ý. [L̂éâŕn̂ ḿôŕê](https://web.dev/html-has-lang/)."
  },
  "lighthouse-core/audits/accessibility/html-has-lang.js | failureTitle": {
    "message": "`<html>` êĺêḿêńt̂ d́ôéŝ ńôt́ ĥáv̂é â `[lang]` át̂t́r̂íb̂út̂é"
  },
  "lighthouse-core/audits/accessibility/html-has-lang.js | title": {
    "message": "`<html>` êĺêḿêńt̂ h́âś â `[lang]` át̂t́r̂íb̂út̂é"
  },
  "lighthouse-core/audits/accessibility/html-lang-valid.js | description": {
    "message": "Ŝṕêćîf́ŷín̂ǵ â v́âĺîd́ [B̂ĆP̂ 47 ĺâńĝúâǵê](https://www.w3.org/International/questions/qa-choosing-language-tags#question) h́êĺp̂ś ŝćr̂éêń r̂éâd́êŕŝ án̂ńôún̂ćê t́êx́t̂ ṕr̂óp̂ér̂ĺŷ. [Ĺêár̂ń m̂ór̂é](https://web.dev/html-lang-valid/)."
  },
  "lighthouse-core/audits/accessibility/html-lang-valid.js | failureTitle": {
    "message": "`<html>` êĺêḿêńt̂ d́ôéŝ ńôt́ ĥáv̂é â v́âĺîd́ v̂ál̂úê f́ôŕ ît́ŝ `[lang]` át̂t́r̂íb̂út̂é."
  },
  "lighthouse-core/audits/accessibility/html-lang-valid.js | title": {
    "message": "`<html>` êĺêḿêńt̂ h́âś â v́âĺîd́ v̂ál̂úê f́ôŕ ît́ŝ `[lang]` át̂t́r̂íb̂út̂é"
  },
  "lighthouse-core/audits/accessibility/image-alt.js | description": {
    "message": "Îńf̂ór̂ḿât́îv́ê él̂ém̂én̂t́ŝ śĥóûĺd̂ áîḿ f̂ór̂ śĥór̂t́, d̂éŝćr̂íp̂t́îv́ê ál̂t́êŕn̂át̂é t̂éx̂t́. D̂éĉór̂át̂ív̂é êĺêḿêńt̂ś ĉán̂ b́ê íĝńôŕêd́ ŵít̂h́ âń êḿp̂t́ŷ ál̂t́ ât́t̂ŕîb́ût́ê. [Ĺêár̂ń m̂ór̂é](https://web.dev/image-alt/)."
  },
  "lighthouse-core/audits/accessibility/image-alt.js | failureTitle": {
    "message": "Îḿâǵê él̂ém̂én̂t́ŝ d́ô ńôt́ ĥáv̂é `[alt]` ât́t̂ŕîb́ût́êś"
  },
  "lighthouse-core/audits/accessibility/image-alt.js | title": {
    "message": "Îḿâǵê él̂ém̂én̂t́ŝ h́âv́ê `[alt]` át̂t́r̂íb̂út̂éŝ"
  },
  "lighthouse-core/audits/accessibility/input-image-alt.js | description": {
    "message": "Ŵh́êń âń îḿâǵê íŝ b́êín̂ǵ ûśêd́ âś âń `<input>` b̂út̂t́ôń, p̂ŕôv́îd́îńĝ ál̂t́êŕn̂át̂ív̂é t̂éx̂t́ ĉán̂ h́êĺp̂ śĉŕêén̂ ŕêád̂ér̂ úŝér̂ś ûńd̂ér̂śt̂án̂d́ t̂h́ê ṕûŕp̂óŝé ôf́ t̂h́ê b́ût́t̂ón̂. [Ĺêár̂ń m̂ór̂é](https://web.dev/input-image-alt/)."
  },
  "lighthouse-core/audits/accessibility/input-image-alt.js | failureTitle": {
    "message": "`<input type=\"image\">` êĺêḿêńt̂ś d̂ó n̂ót̂ h́âv́ê `[alt]` t́êx́t̂"
  },
  "lighthouse-core/audits/accessibility/input-image-alt.js | title": {
    "message": "`<input type=\"image\">` êĺêḿêńt̂ś ĥáv̂é `[alt]` t̂éx̂t́"
  },
  "lighthouse-core/audits/accessibility/label.js | description": {
    "message": "L̂áb̂él̂ś êńŝúr̂é t̂h́ât́ f̂ór̂ḿ ĉón̂t́r̂ól̂ś âŕê án̂ńôún̂ćêd́ p̂ŕôṕêŕl̂ý b̂ý âśŝíŝt́îv́ê t́êćĥńôĺôǵîéŝ, ĺîḱê śĉŕêén̂ ŕêád̂ér̂ś. [L̂éâŕn̂ ḿôŕê](https://web.dev/label/)."
  },
  "lighthouse-core/audits/accessibility/label.js | failureTitle": {
    "message": "F̂ór̂ḿ êĺêḿêńt̂ś d̂ó n̂ót̂ h́âv́ê áŝśôćîát̂éd̂ ĺâb́êĺŝ"
  },
  "lighthouse-core/audits/accessibility/label.js | title": {
    "message": "F̂ór̂ḿ êĺêḿêńt̂ś ĥáv̂é âśŝóĉíât́êd́ l̂áb̂él̂ś"
  },
  "lighthouse-core/audits/accessibility/link-name.js | description": {
    "message": "L̂ín̂ḱ t̂éx̂t́ (âńd̂ ál̂t́êŕn̂át̂é t̂éx̂t́ f̂ór̂ ím̂áĝéŝ, ẃĥén̂ úŝéd̂ áŝ ĺîńk̂ś) t̂h́ât́ îś d̂íŝćêŕn̂íb̂ĺê, ún̂íq̂úê, án̂d́ f̂óĉúŝáb̂ĺê ím̂ṕr̂óv̂éŝ t́ĥé n̂áv̂íĝát̂íôń êx́p̂ér̂íêńĉé f̂ór̂ śĉŕêén̂ ŕêád̂ér̂ úŝér̂ś. [L̂éâŕn̂ ḿôŕê](https://web.dev/link-name/)."
  },
  "lighthouse-core/audits/accessibility/link-name.js | failureTitle": {
    "message": "L̂ín̂ḱŝ d́ô ńôt́ ĥáv̂é â d́îśĉér̂ńîb́l̂é n̂ám̂é"
  },
  "lighthouse-core/audits/accessibility/link-name.js | title": {
    "message": "L̂ín̂ḱŝ h́âv́ê á d̂íŝćêŕn̂íb̂ĺê ńâḿê"
  },
  "lighthouse-core/audits/accessibility/list.js | description": {
    "message": "Ŝćr̂éêń r̂éâd́êŕŝ h́âv́ê á ŝṕêćîf́îć ŵáŷ óf̂ án̂ńôún̂ćîńĝ ĺîśt̂ś. Êńŝúr̂ín̂ǵ p̂ŕôṕêŕ l̂íŝt́ ŝt́r̂úĉt́ûŕê áîd́ŝ śĉŕêén̂ ŕêád̂ér̂ óût́p̂út̂. [Ĺêár̂ń m̂ór̂é](https://web.dev/list/)."
  },
  "lighthouse-core/audits/accessibility/list.js | failureTitle": {
    "message": "L̂íŝt́ŝ d́ô ńôt́ ĉón̂t́âín̂ ón̂ĺŷ `<li>` él̂ém̂én̂t́ŝ án̂d́ ŝćr̂íp̂t́ ŝúp̂ṕôŕt̂ín̂ǵ êĺêḿêńt̂ś (`<script>` âńd̂ `<template>`)."
  },
  "lighthouse-core/audits/accessibility/list.js | title": {
    "message": "L̂íŝt́ŝ ćôńt̂áîń ôńl̂ý `<li>` êĺêḿêńt̂ś âńd̂ śĉŕîṕt̂ śûṕp̂ór̂t́îńĝ él̂ém̂én̂t́ŝ (`<script>` án̂d́ `<template>`)."
  },
  "lighthouse-core/audits/accessibility/listitem.js | description": {
    "message": "Ŝćr̂éêń r̂éâd́êŕŝ ŕêq́ûír̂é l̂íŝt́ ît́êḿŝ (`<li>`) t́ô b́ê ćôńt̂áîńêd́ ŵít̂h́îń â ṕâŕêńt̂ `<ul>` ór̂ `<ol>` t́ô b́ê án̂ńôún̂ćêd́ p̂ŕôṕêŕl̂ý. [L̂éâŕn̂ ḿôŕê](https://web.dev/listitem/)."
  },
  "lighthouse-core/audits/accessibility/listitem.js | failureTitle": {
    "message": "L̂íŝt́ ît́êḿŝ (`<li>`) ár̂é n̂ót̂ ćôńt̂áîńêd́ ŵít̂h́îń `<ul>` ôŕ `<ol>` p̂ár̂én̂t́ êĺêḿêńt̂ś."
  },
  "lighthouse-core/audits/accessibility/listitem.js | title": {
    "message": "L̂íŝt́ ît́êḿŝ (`<li>`) ár̂é ĉón̂t́âín̂éd̂ ẃît́ĥín̂ `<ul>` ór̂ `<ol>` ṕâŕêńt̂ él̂ém̂én̂t́ŝ"
  },
  "lighthouse-core/audits/accessibility/meta-refresh.js | description": {
    "message": "Ûśêŕŝ d́ô ńôt́ êx́p̂éĉt́ â ṕâǵê t́ô ŕêf́r̂éŝh́ âút̂óm̂át̂íĉál̂ĺŷ, án̂d́ d̂óîńĝ śô ẃîĺl̂ ḿôv́ê f́ôćûś b̂áĉḱ t̂ó t̂h́ê t́ôṕ ôf́ t̂h́ê ṕâǵê. T́ĥíŝ ḿâý ĉŕêát̂é â f́r̂úŝt́r̂át̂ín̂ǵ ôŕ ĉón̂f́ûśîńĝ éx̂ṕêŕîén̂ćê. [Ĺêár̂ń m̂ór̂é](https://web.dev/meta-refresh/)."
  },
  "lighthouse-core/audits/accessibility/meta-refresh.js | failureTitle": {
    "message": "T̂h́ê d́ôćûḿêńt̂ úŝéŝ `<meta http-equiv=\"refresh\">`"
  },
  "lighthouse-core/audits/accessibility/meta-refresh.js | title": {
    "message": "T̂h́ê d́ôćûḿêńt̂ d́ôéŝ ńôt́ ûśê `<meta http-equiv=\"refresh\">`"
  },
  "lighthouse-core/audits/accessibility/meta-viewport.js | description": {
    "message": "D̂íŝáb̂ĺîńĝ źôóm̂ín̂ǵ îś p̂ŕôb́l̂ém̂át̂íĉ f́ôŕ ûśêŕŝ ẃît́ĥ ĺôẃ v̂íŝíôń ŵh́ô ŕêĺŷ ón̂ śĉŕêén̂ ḿâǵn̂íf̂íĉát̂íôń t̂ó p̂ŕôṕêŕl̂ý ŝéê t́ĥé ĉón̂t́êńt̂ś ôf́ â ẃêb́ p̂áĝé. [L̂éâŕn̂ ḿôŕê](https://web.dev/meta-viewport/)."
  },
  "lighthouse-core/audits/accessibility/meta-viewport.js | failureTitle": {
    "message": "`[user-scalable=\"no\"]` îś ûśêd́ îń t̂h́ê `<meta name=\"viewport\">` él̂ém̂én̂t́ ôŕ t̂h́ê `[maximum-scale]` át̂t́r̂íb̂út̂é îś l̂éŝś t̂h́âń 5."
  },
  "lighthouse-core/audits/accessibility/meta-viewport.js | title": {
    "message": "`[user-scalable=\"no\"]` îś n̂ót̂ úŝéd̂ ín̂ t́ĥé `<meta name=\"viewport\">` êĺêḿêńt̂ án̂d́ t̂h́ê `[maximum-scale]` át̂t́r̂íb̂út̂é îś n̂ót̂ ĺêśŝ t́ĥán̂ 5."
  },
  "lighthouse-core/audits/accessibility/object-alt.js | description": {
    "message": "Ŝćr̂éêń r̂éâd́êŕŝ ćâńn̂ót̂ t́r̂án̂śl̂át̂é n̂ón̂-t́êx́t̂ ćôńt̂én̂t́. Âd́d̂ín̂ǵ âĺt̂ t́êx́t̂ t́ô `<object>` él̂ém̂én̂t́ŝ h́êĺp̂ś ŝćr̂éêń r̂éâd́êŕŝ ćôńv̂éŷ ḿêán̂ín̂ǵ t̂ó ûśêŕŝ. [Ĺêár̂ń m̂ór̂é](https://web.dev/object-alt/)."
  },
  "lighthouse-core/audits/accessibility/object-alt.js | failureTitle": {
    "message": "`<object>` êĺêḿêńt̂ś d̂ó n̂ót̂ h́âv́ê `[alt]` t́êx́t̂"
  },
  "lighthouse-core/audits/accessibility/object-alt.js | title": {
    "message": "`<object>` êĺêḿêńt̂ś ĥáv̂é `[alt]` t̂éx̂t́"
  },
  "lighthouse-core/audits/accessibility/tabindex.js | description": {
    "message": "Â v́âĺûé ĝŕêát̂ér̂ t́ĥán̂ 0 ím̂ṕl̂íêś âń êx́p̂ĺîćît́ n̂áv̂íĝát̂íôń ôŕd̂ér̂ín̂ǵ. Âĺt̂h́ôúĝh́ t̂éĉh́n̂íĉál̂ĺŷ v́âĺîd́, t̂h́îś ôf́t̂én̂ ćr̂éât́êś f̂ŕûśt̂ŕât́îńĝ éx̂ṕêŕîén̂ćêś f̂ór̂ úŝér̂ś ŵh́ô ŕêĺŷ ón̂ áŝśîśt̂ív̂é t̂éĉh́n̂ól̂óĝíêś. [L̂éâŕn̂ ḿôŕê](https://web.dev/tabindex/)."
  },
  "lighthouse-core/audits/accessibility/tabindex.js | failureTitle": {
    "message": "Ŝóm̂é êĺêḿêńt̂ś ĥáv̂é â `[tabindex]` v́âĺûé ĝŕêát̂ér̂ t́ĥán̂ 0"
  },
  "lighthouse-core/audits/accessibility/tabindex.js | title": {
    "message": "N̂ó êĺêḿêńt̂ h́âś â `[tabindex]` v́âĺûé ĝŕêát̂ér̂ t́ĥán̂ 0"
  },
  "lighthouse-core/audits/accessibility/td-headers-attr.js | description": {
    "message": "Ŝćr̂éêń r̂éâd́êŕŝ h́âv́ê f́êát̂úr̂éŝ t́ô ḿâḱê ńâv́îǵât́îńĝ t́âb́l̂éŝ éâśîér̂. Én̂śûŕîńĝ `<td>` ćêĺl̂ś ûśîńĝ t́ĥé `[headers]` ât́t̂ŕîb́ût́ê ón̂ĺŷ ŕêf́êŕ t̂ó ôt́ĥér̂ ćêĺl̂ś îń t̂h́ê śâḿê t́âb́l̂é m̂áŷ ím̂ṕr̂óv̂é t̂h́ê éx̂ṕêŕîén̂ćê f́ôŕ ŝćr̂éêń r̂éâd́êŕ ûśêŕŝ. [Ĺêár̂ń m̂ór̂é](https://web.dev/td-headers-attr/)."
  },
  "lighthouse-core/audits/accessibility/td-headers-attr.js | failureTitle": {
    "message": "Ĉél̂ĺŝ ín̂ á `<table>` êĺêḿêńt̂ t́ĥát̂ úŝé t̂h́ê `[headers]` át̂t́r̂íb̂út̂é r̂éf̂ér̂ t́ô án̂ él̂ém̂én̂t́ `id` n̂ót̂ f́ôún̂d́ ŵít̂h́îń t̂h́ê śâḿê t́âb́l̂é."
  },
  "lighthouse-core/audits/accessibility/td-headers-attr.js | title": {
    "message": "Ĉél̂ĺŝ ín̂ á `<table>` êĺêḿêńt̂ t́ĥát̂ úŝé t̂h́ê `[headers]` át̂t́r̂íb̂út̂é r̂éf̂ér̂ t́ô t́âb́l̂é ĉél̂ĺŝ ẃît́ĥín̂ t́ĥé ŝám̂é t̂áb̂ĺê."
  },
  "lighthouse-core/audits/accessibility/th-has-data-cells.js | description": {
    "message": "Ŝćr̂éêń r̂éâd́êŕŝ h́âv́ê f́êát̂úr̂éŝ t́ô ḿâḱê ńâv́îǵât́îńĝ t́âb́l̂éŝ éâśîér̂. Én̂śûŕîńĝ t́âb́l̂é ĥéâd́êŕŝ ál̂ẃâýŝ ŕêf́êŕ t̂ó ŝóm̂é ŝét̂ óf̂ ćêĺl̂ś m̂áŷ ím̂ṕr̂óv̂é t̂h́ê éx̂ṕêŕîén̂ćê f́ôŕ ŝćr̂éêń r̂éâd́êŕ ûśêŕŝ. [Ĺêár̂ń m̂ór̂é](https://web.dev/th-has-data-cells/)."
  },
  "lighthouse-core/audits/accessibility/th-has-data-cells.js | failureTitle": {
    "message": "`<th>` êĺêḿêńt̂ś âńd̂ él̂ém̂én̂t́ŝ ẃît́ĥ `[role=\"columnheader\"/\"rowheader\"]` d́ô ńôt́ ĥáv̂é d̂át̂á ĉél̂ĺŝ t́ĥéŷ d́êśĉŕîb́ê."
  },
  "lighthouse-core/audits/accessibility/th-has-data-cells.js | title": {
    "message": "`<th>` êĺêḿêńt̂ś âńd̂ él̂ém̂én̂t́ŝ ẃît́ĥ `[role=\"columnheader\"/\"rowheader\"]` h́âv́ê d́ât́â ćêĺl̂ś t̂h́êý d̂éŝćr̂íb̂é."
  },
  "lighthouse-core/audits/accessibility/valid-lang.js | description": {
    "message": "Ŝṕêćîf́ŷín̂ǵ â v́âĺîd́ [B̂ĆP̂ 47 ĺâńĝúâǵê](https://www.w3.org/International/questions/qa-choosing-language-tags#question) ón̂ él̂ém̂én̂t́ŝ h́êĺp̂ś êńŝúr̂é t̂h́ât́ t̂éx̂t́ îś p̂ŕôńôún̂ćêd́ ĉór̂ŕêćt̂ĺŷ b́ŷ á ŝćr̂éêń r̂éâd́êŕ. [L̂éâŕn̂ ḿôŕê](https://web.dev/valid-lang/)."
  },
  "lighthouse-core/audits/accessibility/valid-lang.js | failureTitle": {
    "message": "`[lang]` ât́t̂ŕîb́ût́êś d̂ó n̂ót̂ h́âv́ê á v̂ál̂íd̂ v́âĺûé"
  },
  "lighthouse-core/audits/accessibility/valid-lang.js | title": {
    "message": "`[lang]` ât́t̂ŕîb́ût́êś ĥáv̂é â v́âĺîd́ v̂ál̂úê"
  },
  "lighthouse-core/audits/accessibility/video-caption.js | description": {
    "message": "Ŵh́êń â v́îd́êó p̂ŕôv́îd́êś â ćâṕt̂íôń ît́ îś êáŝíêŕ f̂ór̂ d́êáf̂ án̂d́ ĥéâŕîńĝ ím̂ṕâír̂éd̂ úŝér̂ś t̂ó âćĉéŝś ît́ŝ ín̂f́ôŕm̂át̂íôń. [L̂éâŕn̂ ḿôŕê](https://web.dev/video-caption/)."
  },
  "lighthouse-core/audits/accessibility/video-caption.js | failureTitle": {
    "message": "`<video>` êĺêḿêńt̂ś d̂ó n̂ót̂ ćôńt̂áîń â `<track>` él̂ém̂én̂t́ ŵít̂h́ `[kind=\"captions\"]`."
  },
  "lighthouse-core/audits/accessibility/video-caption.js | title": {
    "message": "`<video>` êĺêḿêńt̂ś ĉón̂t́âín̂ á `<track>` êĺêḿêńt̂ ẃît́ĥ `[kind=\"captions\"]`"
  },
  "lighthouse-core/audits/apple-touch-icon.js | description": {
    "message": "F̂ór̂ íd̂éâĺ âṕp̂éâŕâńĉé ôń îÓŜ ẃĥén̂ úŝér̂ś âd́d̂ á p̂ŕôǵr̂éŝśîv́ê ẃêb́ âṕp̂ t́ô t́ĥé ĥóm̂é ŝćr̂éêń, d̂éf̂ín̂é âń `apple-touch-icon`. Ît́ m̂úŝt́ p̂óîńt̂ t́ô á n̂ón̂-t́r̂án̂śp̂ár̂én̂t́ 192p̂x́ (ôŕ 180p̂x́) ŝq́ûár̂é P̂ŃĜ. [Ĺêár̂ń M̂ór̂é](https://web.dev/apple-touch-icon/)."
  },
  "lighthouse-core/audits/apple-touch-icon.js | failureTitle": {
    "message": "D̂óêś n̂ót̂ ṕr̂óv̂íd̂é â v́âĺîd́ `apple-touch-icon`"
  },
  "lighthouse-core/audits/apple-touch-icon.js | precomposedWarning": {
    "message": "`apple-touch-icon-precomposed` îś ôút̂ óf̂ d́ât́ê; `apple-touch-icon` íŝ ṕr̂éf̂ér̂ŕêd́."
  },
  "lighthouse-core/audits/apple-touch-icon.js | title": {
    "message": "P̂ŕôv́îd́êś â v́âĺîd́ `apple-touch-icon`"
  },
  "lighthouse-core/audits/autocomplete.js | columnCurrent": {
    "message": "Ĉúr̂ŕêńt̂ V́âĺûé"
  },
  "lighthouse-core/audits/autocomplete.js | columnSuggestions": {
    "message": "Ŝúĝǵêśt̂éd̂ T́ôḱêń"
  },
  "lighthouse-core/audits/autocomplete.js | description": {
    "message": "`autocomplete` ĥél̂ṕŝ úŝér̂ś ŝúb̂ḿît́ f̂ór̂ḿŝ q́ûíĉḱêŕ. T̂ó r̂éd̂úĉé ûśêŕ êf́f̂ór̂t́, ĉón̂śîd́êŕ êńâb́l̂ín̂ǵ b̂ý ŝét̂t́îńĝ t́ĥé `autocomplete` ât́t̂ŕîb́ût́ê t́ô á v̂ál̂íd̂ v́âĺûé. [L̂éâŕn̂ ḿôŕê](https://developers.google.com/web/fundamentals/design-and-ux/input/forms#use_metadata_to_enable_auto-complete)"
  },
  "lighthouse-core/audits/autocomplete.js | failureTitle": {
    "message": "`<input>` êĺêḿêńt̂ś d̂ó n̂ót̂ h́âv́ê ćôŕr̂éĉt́ `autocomplete` ât́t̂ŕîb́ût́êś"
  },
  "lighthouse-core/audits/autocomplete.js | manualReview": {
    "message": "R̂éq̂úîŕêś m̂án̂úâĺ r̂év̂íêẃ"
  },
  "lighthouse-core/audits/autocomplete.js | reviewOrder": {
    "message": "R̂év̂íêẃ ôŕd̂ér̂ óf̂ t́ôḱêńŝ"
  },
  "lighthouse-core/audits/autocomplete.js | title": {
    "message": "`<input>` êĺêḿêńt̂ś ĉór̂ŕêćt̂ĺŷ úŝé `autocomplete`"
  },
  "lighthouse-core/audits/autocomplete.js | warningInvalid": {
    "message": "`autocomplete` t̂ók̂én̂(ś): \"{token}\" îś îńv̂ál̂íd̂ ín̂ {snippet}"
  },
  "lighthouse-core/audits/autocomplete.js | warningOrder": {
    "message": "R̂év̂íêẃ ôŕd̂ér̂ óf̂ t́ôḱêńŝ: \"{tokens}\" ín̂ {snippet}"
  },
  "lighthouse-core/audits/bootup-time.js | chromeExtensionsWarning": {
    "message": "Ĉh́r̂óm̂é êx́t̂én̂śîón̂ś n̂éĝát̂ív̂él̂ý âf́f̂éĉt́êd́ t̂h́îś p̂áĝé'ŝ ĺôád̂ ṕêŕf̂ór̂ḿâńĉé. T̂ŕŷ áûd́ît́îńĝ t́ĥé p̂áĝé îń îńĉóĝńît́ô ḿôd́ê ór̂ f́r̂óm̂ á Ĉh́r̂óm̂é p̂ŕôf́îĺê ẃît́ĥóût́ êx́t̂én̂śîón̂ś."
  },
  "lighthouse-core/audits/bootup-time.js | columnScriptEval": {
    "message": "Ŝćr̂íp̂t́ Êv́âĺûát̂íôń"
  },
  "lighthouse-core/audits/bootup-time.js | columnScriptParse": {
    "message": "Ŝćr̂íp̂t́ P̂ár̂śê"
  },
  "lighthouse-core/audits/bootup-time.js | columnTotal": {
    "message": "T̂ót̂ál̂ ĆP̂Ú T̂ím̂é"
  },
  "lighthouse-core/audits/bootup-time.js | description": {
    "message": "Ĉón̂śîd́êŕ r̂éd̂úĉín̂ǵ t̂h́ê t́îḿê śp̂én̂t́ p̂ár̂śîńĝ, ćôḿp̂íl̂ín̂ǵ, âńd̂ éx̂éĉút̂ín̂ǵ ĴŚ. Ŷóû ḿâý f̂ín̂d́ d̂él̂ív̂ér̂ín̂ǵ ŝḿâĺl̂ér̂ J́Ŝ ṕâýl̂óâd́ŝ h́êĺp̂ś ŵít̂h́ t̂h́îś. [L̂éâŕn̂ ḿôŕê](https://web.dev/bootup-time/)."
  },
  "lighthouse-core/audits/bootup-time.js | failureTitle": {
    "message": "R̂éd̂úĉé Ĵáv̂áŜćr̂íp̂t́ êx́êćût́îón̂ t́îḿê"
  },
  "lighthouse-core/audits/bootup-time.js | title": {
    "message": "Ĵáv̂áŜćr̂íp̂t́ êx́êćût́îón̂ t́îḿê"
  },
  "lighthouse-core/audits/byte-efficiency/duplicated-javascript.js | description": {
    "message": "R̂ém̂óv̂é l̂ár̂ǵê, d́ûṕl̂íĉát̂é Ĵáv̂áŜćr̂íp̂t́ m̂ód̂úl̂éŝ f́r̂óm̂ b́ûńd̂ĺêś t̂ó r̂éd̂úĉé ûńn̂éĉéŝśâŕŷ b́ŷt́êś ĉón̂śûḿêd́ b̂ý n̂ét̂ẃôŕk̂ áĉt́îv́ît́ŷ. "
  },
  "lighthouse-core/audits/byte-efficiency/duplicated-javascript.js | title": {
    "message": "R̂ém̂óv̂é d̂úp̂ĺîćât́ê ḿôd́ûĺêś îń Ĵáv̂áŜćr̂íp̂t́ b̂ún̂d́l̂éŝ"
  },
  "lighthouse-core/audits/byte-efficiency/efficient-animated-content.js | description": {
    "message": "L̂ár̂ǵê ǴÎF́ŝ ár̂é îńêf́f̂íĉíêńt̂ f́ôŕ d̂él̂ív̂ér̂ín̂ǵ âńîḿât́êd́ ĉón̂t́êńt̂. Ćôńŝíd̂ér̂ úŝín̂ǵ M̂ṔÊǴ4/Ŵéb̂Ḿ v̂íd̂éôś f̂ór̂ án̂ím̂át̂íôńŝ án̂d́ P̂ŃĜ/Ẃêb́P̂ f́ôŕ ŝt́ât́îć îḿâǵêś îńŝt́êád̂ óf̂ ǴÎF́ t̂ó ŝáv̂é n̂ét̂ẃôŕk̂ b́ŷt́êś. [L̂éâŕn̂ ḿôŕê](https://web.dev/efficient-animated-content/)"
  },
  "lighthouse-core/audits/byte-efficiency/efficient-animated-content.js | title": {
    "message": "Ûśê v́îd́êó f̂ór̂ḿât́ŝ f́ôŕ âńîḿât́êd́ ĉón̂t́êńt̂"
  },
  "lighthouse-core/audits/byte-efficiency/legacy-javascript.js | description": {
    "message": "P̂ól̂ýf̂íl̂ĺŝ án̂d́ t̂ŕâńŝf́ôŕm̂ś êńâb́l̂é l̂éĝáĉý b̂ŕôẃŝér̂ś t̂ó ûśê ńêẃ Ĵáv̂áŜćr̂íp̂t́ f̂éât́ûŕêś. Ĥóŵév̂ér̂, ḿâńŷ ár̂én̂'t́ n̂éĉéŝśâŕŷ f́ôŕ m̂ód̂ér̂ń b̂ŕôẃŝér̂ś. F̂ór̂ ýôúr̂ b́ûńd̂ĺêd́ Ĵáv̂áŜćr̂íp̂t́, âd́ôṕt̂ á m̂ód̂ér̂ń ŝćr̂íp̂t́ d̂ép̂ĺôým̂én̂t́ ŝt́r̂át̂éĝý ûśîńĝ ḿôd́ûĺê/ńôḿôd́ûĺê f́êát̂úr̂é d̂ét̂éĉt́îón̂ t́ô ŕêd́ûćê t́ĥé âḿôún̂t́ ôf́ ĉód̂é ŝh́îṕp̂éd̂ t́ô ḿôd́êŕn̂ b́r̂óŵśêŕŝ, ẃĥíl̂é r̂ét̂áîńîńĝ śûṕp̂ór̂t́ f̂ór̂ ĺêǵâćŷ b́r̂óŵśêŕŝ. [Ĺêár̂ń M̂ór̂é](https://philipwalton.com/articles/deploying-es2015-code-in-production-today/)"
  },
  "lighthouse-core/audits/byte-efficiency/legacy-javascript.js | title": {
    "message": "Âv́ôíd̂ śêŕv̂ín̂ǵ l̂éĝáĉý Ĵáv̂áŜćr̂íp̂t́ t̂ó m̂ód̂ér̂ń b̂ŕôẃŝér̂ś"
  },
  "lighthouse-core/audits/byte-efficiency/offscreen-images.js | description": {
    "message": "Ĉón̂śîd́êŕ l̂áẑý-l̂óâd́îńĝ óf̂f́ŝćr̂éêń âńd̂ h́îd́d̂én̂ ím̂áĝéŝ áf̂t́êŕ âĺl̂ ćr̂ít̂íĉál̂ ŕêśôúr̂ćêś ĥáv̂é f̂ín̂íŝh́êd́ l̂óâd́îńĝ t́ô ĺôẃêŕ t̂ím̂é t̂ó îńt̂ér̂áĉt́îv́ê. [Ĺêár̂ń m̂ór̂é](https://web.dev/offscreen-images/)."
  },
  "lighthouse-core/audits/byte-efficiency/offscreen-images.js | title": {
    "message": "D̂éf̂ér̂ óf̂f́ŝćr̂éêń îḿâǵêś"
  },
  "lighthouse-core/audits/byte-efficiency/render-blocking-resources.js | description": {
    "message": "R̂éŝóûŕĉéŝ ár̂é b̂ĺôćk̂ín̂ǵ t̂h́ê f́îŕŝt́ p̂áîńt̂ óf̂ ýôúr̂ ṕâǵê. Ćôńŝíd̂ér̂ d́êĺîv́êŕîńĝ ćr̂ít̂íĉál̂ J́Ŝ/ĆŜŚ îńl̂ín̂é âńd̂ d́êf́êŕr̂ín̂ǵ âĺl̂ ńôń-ĉŕît́îćâĺ ĴŚ/ŝt́ŷĺêś. [L̂éâŕn̂ ḿôŕê](https://web.dev/render-blocking-resources/)."
  },
  "lighthouse-core/audits/byte-efficiency/render-blocking-resources.js | title": {
    "message": "Êĺîḿîńât́ê ŕêńd̂ér̂-b́l̂óĉḱîńĝ ŕêśôúr̂ćêś"
  },
  "lighthouse-core/audits/byte-efficiency/total-byte-weight.js | description": {
    "message": "L̂ár̂ǵê ńêt́ŵór̂ḱ p̂áŷĺôád̂ś ĉóŝt́ ûśêŕŝ ŕêál̂ ḿôńêý âńd̂ ár̂é ĥíĝh́l̂ý ĉór̂ŕêĺât́êd́ ŵít̂h́ l̂ón̂ǵ l̂óâd́ t̂ím̂éŝ. [Ĺêár̂ń m̂ór̂é](https://web.dev/total-byte-weight/)."
  },
  "lighthouse-core/audits/byte-efficiency/total-byte-weight.js | displayValue": {
    "message": "T̂ót̂ál̂ śîźê ẃâś {totalBytes, number, bytes} K̂íB̂"
  },
  "lighthouse-core/audits/byte-efficiency/total-byte-weight.js | failureTitle": {
    "message": "Âv́ôíd̂ én̂ór̂ḿôúŝ ńêt́ŵór̂ḱ p̂áŷĺôád̂ś"
  },
  "lighthouse-core/audits/byte-efficiency/total-byte-weight.js | title": {
    "message": "Âv́ôíd̂ś êńôŕm̂óûś n̂ét̂ẃôŕk̂ ṕâýl̂óâd́ŝ"
  },
  "lighthouse-core/audits/byte-efficiency/unminified-css.js | description": {
    "message": "M̂ín̂íf̂ýîńĝ ĆŜŚ f̂íl̂éŝ ćâń r̂éd̂úĉé n̂ét̂ẃôŕk̂ ṕâýl̂óâd́ ŝíẑéŝ. [Ĺêár̂ń m̂ór̂é](https://web.dev/unminified-css/)."
  },
  "lighthouse-core/audits/byte-efficiency/unminified-css.js | title": {
    "message": "M̂ín̂íf̂ý ĈŚŜ"
  },
  "lighthouse-core/audits/byte-efficiency/unminified-javascript.js | description": {
    "message": "M̂ín̂íf̂ýîńĝ J́âv́âŚĉŕîṕt̂ f́îĺêś ĉán̂ ŕêd́ûćê ṕâýl̂óâd́ ŝíẑéŝ án̂d́ ŝćr̂íp̂t́ p̂ár̂śê t́îḿê. [Ĺêár̂ń m̂ór̂é](https://web.dev/unminified-javascript/)."
  },
  "lighthouse-core/audits/byte-efficiency/unminified-javascript.js | title": {
    "message": "M̂ín̂íf̂ý Ĵáv̂áŜćr̂íp̂t́"
  },
  "lighthouse-core/audits/byte-efficiency/unused-css-rules.js | description": {
    "message": "R̂ém̂óv̂é d̂éâd́ r̂úl̂éŝ f́r̂óm̂ śt̂ýl̂éŝh́êét̂ś âńd̂ d́êf́êŕ t̂h́ê ĺôád̂ín̂ǵ ôf́ ĈŚŜ ńôt́ ûśêd́ f̂ór̂ áb̂óv̂é-t̂h́ê-f́ôĺd̂ ćôńt̂én̂t́ t̂ó r̂éd̂úĉé ûńn̂éĉéŝśâŕŷ b́ŷt́êś ĉón̂śûḿêd́ b̂ý n̂ét̂ẃôŕk̂ áĉt́îv́ît́ŷ. [Ĺêár̂ń m̂ór̂é](https://web.dev/unused-css-rules/)."
  },
  "lighthouse-core/audits/byte-efficiency/unused-css-rules.js | title": {
    "message": "R̂ém̂óv̂é ûńûśêd́ ĈŚŜ"
  },
  "lighthouse-core/audits/byte-efficiency/unused-javascript.js | description": {
    "message": "R̂ém̂óv̂é ûńûśêd́ Ĵáv̂áŜćr̂íp̂t́ t̂ó r̂éd̂úĉé b̂ýt̂éŝ ćôńŝúm̂éd̂ b́ŷ ńêt́ŵór̂ḱ âćt̂ív̂ít̂ý. [L̂éâŕn̂ ḿôŕê](https://web.dev/unused-javascript/)."
  },
  "lighthouse-core/audits/byte-efficiency/unused-javascript.js | title": {
    "message": "R̂ém̂óv̂é ûńûśêd́ Ĵáv̂áŜćr̂íp̂t́"
  },
  "lighthouse-core/audits/byte-efficiency/uses-long-cache-ttl.js | description": {
    "message": "Â ĺôńĝ ćâćĥé l̂íf̂ét̂ím̂é ĉán̂ śp̂éêd́ ûṕ r̂ép̂éât́ v̂íŝít̂ś t̂ó ŷóûŕ p̂áĝé. [L̂éâŕn̂ ḿôŕê](https://web.dev/uses-long-cache-ttl/)."
  },
  "lighthouse-core/audits/byte-efficiency/uses-long-cache-ttl.js | displayValue": {
    "message": "{itemCount, plural,\n    =1 {1 r̂éŝóûŕĉé f̂óûńd̂}\n    other {# ŕêśôúr̂ćêś f̂óûńd̂}\n    }"
  },
  "lighthouse-core/audits/byte-efficiency/uses-long-cache-ttl.js | failureTitle": {
    "message": "Ŝér̂v́ê śt̂át̂íĉ áŝśêt́ŝ ẃît́ĥ án̂ éf̂f́îćîén̂t́ ĉáĉh́ê ṕôĺîćŷ"
  },
  "lighthouse-core/audits/byte-efficiency/uses-long-cache-ttl.js | title": {
    "message": "Ûśêś êf́f̂íĉíêńt̂ ćâćĥé p̂ól̂íĉý ôń ŝt́ât́îć âśŝét̂ś"
  },
  "lighthouse-core/audits/byte-efficiency/uses-optimized-images.js | description": {
    "message": "Ôṕt̂ím̂íẑéd̂ ím̂áĝéŝ ĺôád̂ f́âśt̂ér̂ án̂d́ ĉón̂śûḿê ĺêśŝ ćêĺl̂úl̂ár̂ d́ât́â. [Ĺêár̂ń m̂ór̂é](https://web.dev/uses-optimized-images/)."
  },
  "lighthouse-core/audits/byte-efficiency/uses-optimized-images.js | title": {
    "message": "Êf́f̂íĉíêńt̂ĺŷ én̂ćôd́ê ím̂áĝéŝ"
  },
  "lighthouse-core/audits/byte-efficiency/uses-responsive-images.js | description": {
    "message": "Ŝér̂v́ê ím̂áĝéŝ t́ĥát̂ ár̂é âṕp̂ŕôṕr̂íât́êĺŷ-śîźêd́ t̂ó ŝáv̂é ĉél̂ĺûĺâŕ d̂át̂á âńd̂ ím̂ṕr̂óv̂é l̂óâd́ t̂ím̂é. [L̂éâŕn̂ ḿôŕê](https://web.dev/uses-responsive-images/)."
  },
  "lighthouse-core/audits/byte-efficiency/uses-responsive-images.js | title": {
    "message": "P̂ŕôṕêŕl̂ý ŝíẑé îḿâǵêś"
  },
  "lighthouse-core/audits/byte-efficiency/uses-text-compression.js | description": {
    "message": "T̂éx̂t́-b̂áŝéd̂ ŕêśôúr̂ćêś ŝh́ôúl̂d́ b̂é ŝér̂v́êd́ ŵít̂h́ ĉóm̂ṕr̂éŝśîón̂ (ǵẑíp̂, d́êf́l̂át̂é ôŕ b̂ŕôt́l̂í) t̂ó m̂ín̂ím̂íẑé t̂ót̂ál̂ ńêt́ŵór̂ḱ b̂ýt̂éŝ. [Ĺêár̂ń m̂ór̂é](https://web.dev/uses-text-compression/)."
  },
  "lighthouse-core/audits/byte-efficiency/uses-text-compression.js | title": {
    "message": "Êńâb́l̂é t̂éx̂t́ ĉóm̂ṕr̂éŝśîón̂"
  },
  "lighthouse-core/audits/byte-efficiency/uses-webp-images.js | description": {
    "message": "Îḿâǵê f́ôŕm̂át̂ś l̂ík̂é ĴṔÊǴ 2000, ĴṔÊǴ X̂Ŕ, âńd̂ Ẃêb́P̂ óf̂t́êń p̂ŕôv́îd́ê b́êt́t̂ér̂ ćôḿp̂ŕêśŝíôń t̂h́âń P̂ŃĜ ór̂ J́P̂ÉĜ, ẃĥíĉh́ m̂éâńŝ f́âśt̂ér̂ d́ôẃn̂ĺôád̂ś âńd̂ ĺêśŝ d́ât́â ćôńŝúm̂ṕt̂íôń. [L̂éâŕn̂ ḿôŕê](https://web.dev/uses-webp-images/)."
  },
  "lighthouse-core/audits/byte-efficiency/uses-webp-images.js | title": {
    "message": "Ŝér̂v́ê ím̂áĝéŝ ín̂ ńêx́t̂-ǵêń f̂ór̂ḿât́ŝ"
  },
  "lighthouse-core/audits/content-width.js | description": {
    "message": "Îf́ t̂h́ê ẃîd́t̂h́ ôf́ ŷóûŕ âṕp̂'ś ĉón̂t́êńt̂ d́ôéŝń't̂ ḿât́ĉh́ t̂h́ê ẃîd́t̂h́ ôf́ t̂h́ê v́îéŵṕôŕt̂, ýôúr̂ áp̂ṕ m̂íĝh́t̂ ńôt́ b̂é ôṕt̂ím̂íẑéd̂ f́ôŕ m̂ób̂íl̂é ŝćr̂éêńŝ. [Ĺêár̂ń m̂ór̂é](https://web.dev/content-width/)."
  },
  "lighthouse-core/audits/content-width.js | explanation": {
    "message": "T̂h́ê v́îéŵṕôŕt̂ śîźê óf̂ {innerWidth}ṕx̂ d́ôéŝ ńôt́ m̂át̂ćĥ t́ĥé ŵín̂d́ôẃ ŝíẑé ôf́ {outerWidth}p̂x́."
  },
  "lighthouse-core/audits/content-width.js | failureTitle": {
    "message": "Ĉón̂t́êńt̂ íŝ ńôt́ ŝíẑéd̂ ćôŕr̂éĉt́l̂ý f̂ór̂ t́ĥé v̂íêẃp̂ór̂t́"
  },
  "lighthouse-core/audits/content-width.js | title": {
    "message": "Ĉón̂t́êńt̂ íŝ śîźêd́ ĉór̂ŕêćt̂ĺŷ f́ôŕ t̂h́ê v́îéŵṕôŕt̂"
  },
  "lighthouse-core/audits/critical-request-chains.js | description": {
    "message": "T̂h́ê Ćr̂ít̂íĉál̂ Ŕêq́ûéŝt́ Ĉh́âín̂ś b̂él̂óŵ śĥóŵ ýôú ŵh́ât́ r̂éŝóûŕĉéŝ ár̂é l̂óâd́êd́ ŵít̂h́ â h́îǵĥ ṕr̂íôŕît́ŷ. Ćôńŝíd̂ér̂ ŕêd́ûćîńĝ t́ĥé l̂én̂ǵt̂h́ ôf́ ĉh́âín̂ś, r̂éd̂úĉín̂ǵ t̂h́ê d́ôẃn̂ĺôád̂ śîźê óf̂ ŕêśôúr̂ćêś, ôŕ d̂éf̂ér̂ŕîńĝ t́ĥé d̂óŵńl̂óâd́ ôf́ ûńn̂éĉéŝśâŕŷ ŕêśôúr̂ćêś t̂ó îḿp̂ŕôv́ê ṕâǵê ĺôád̂. [Ĺêár̂ń m̂ór̂é](https://web.dev/critical-request-chains/)."
  },
  "lighthouse-core/audits/critical-request-chains.js | displayValue": {
    "message": "{itemCount, plural,\n    =1 {1 ĉh́âín̂ f́ôún̂d́}\n    other {# ĉh́âín̂ś f̂óûńd̂}\n    }"
  },
  "lighthouse-core/audits/critical-request-chains.js | title": {
    "message": "Âv́ôíd̂ ćĥáîńîńĝ ćr̂ít̂íĉál̂ ŕêq́ûéŝt́ŝ"
  },
  "lighthouse-core/audits/csp-xss.js | columnDirective": {
    "message": "D̂ír̂éĉt́îv́ê"
  },
  "lighthouse-core/audits/csp-xss.js | description": {
    "message": "Â śt̂ŕôńĝ Ćôńt̂én̂t́ Ŝéĉúr̂ít̂ý P̂ól̂íĉý (ĈŚP̂) śîǵn̂íf̂íĉán̂t́l̂ý r̂éd̂úĉéŝ t́ĥé r̂íŝḱ ôf́ X̂ŚŜ át̂t́âćk̂ś. [L̂éâŕn̂ ḿôŕê](https://csp.withgoogle.com/docs/index.html)"
  },
  "lighthouse-core/audits/csp-xss.js | metaTagMessage": {
    "message": "T̂h́ê ṕâǵê ćôńt̂áîńŝ á ĈŚP̂ d́êf́îńêd́ îń â <ḿêt́â> t́âǵ. Ĉón̂śîd́êŕ d̂éf̂ín̂ín̂ǵ t̂h́ê ĆŜṔ îń âń ĤT́T̂Ṕ ĥéâd́êŕ îf́ ŷóû ćâń."
  },
  "lighthouse-core/audits/csp-xss.js | noCsp": {
    "message": "N̂ó ĈŚP̂ f́ôún̂d́ îń êńf̂ór̂ćêḿêńt̂ ḿôd́ê"
  },
  "lighthouse-core/audits/csp-xss.js | title": {
    "message": "Êńŝúr̂é ĈŚP̂ íŝ éf̂f́êćt̂ív̂é âǵâín̂śt̂ X́ŜŚ ât́t̂áĉḱŝ"
  },
  "lighthouse-core/audits/deprecations.js | columnDeprecate": {
    "message": "D̂ép̂ŕêćât́îón̂ / Ẃâŕn̂ín̂ǵ"
  },
  "lighthouse-core/audits/deprecations.js | columnLine": {
    "message": "L̂ín̂é"
  },
  "lighthouse-core/audits/deprecations.js | description": {
    "message": "D̂ép̂ŕêćât́êd́ ÂṔÎś ŵíl̂ĺ êv́êńt̂úâĺl̂ý b̂é r̂ém̂óv̂éd̂ f́r̂óm̂ t́ĥé b̂ŕôẃŝér̂. [Ĺêár̂ń m̂ór̂é](https://web.dev/deprecations/)."
  },
  "lighthouse-core/audits/deprecations.js | displayValue": {
    "message": "{itemCount, plural,\n    =1 {1 ŵár̂ńîńĝ f́ôún̂d́}\n    other {# ŵár̂ńîńĝś f̂óûńd̂}\n    }"
  },
  "lighthouse-core/audits/deprecations.js | failureTitle": {
    "message": "Ûśêś d̂ép̂ŕêćât́êd́ ÂṔÎś"
  },
  "lighthouse-core/audits/deprecations.js | title": {
    "message": "Âv́ôíd̂ś d̂ép̂ŕêćât́êd́ ÂṔÎś"
  },
  "lighthouse-core/audits/dobetterweb/appcache-manifest.js | description": {
    "message": "Âṕp̂ĺîćât́îón̂ Ćâćĥé îś d̂ép̂ŕêćât́êd́. [L̂éâŕn̂ ḿôŕê](https://web.dev/appcache-manifest/)."
  },
  "lighthouse-core/audits/dobetterweb/appcache-manifest.js | displayValue": {
    "message": "F̂óûńd̂ \"{AppCacheManifest}\""
  },
  "lighthouse-core/audits/dobetterweb/appcache-manifest.js | failureTitle": {
    "message": "Ûśêś Âṕp̂ĺîćât́îón̂ Ćâćĥé"
  },
  "lighthouse-core/audits/dobetterweb/appcache-manifest.js | title": {
    "message": "Âv́ôíd̂ś Âṕp̂ĺîćât́îón̂ Ćâćĥé"
  },
  "lighthouse-core/audits/dobetterweb/charset.js | description": {
    "message": "Â ćĥár̂áĉt́êŕ êńĉód̂ín̂ǵ d̂éĉĺâŕât́îón̂ íŝ ŕêq́ûír̂éd̂. Ít̂ ćâń b̂é d̂ón̂é ŵít̂h́ â `<meta>` t́âǵ îń t̂h́ê f́îŕŝt́ 1024 b̂ýt̂éŝ óf̂ t́ĥé ĤT́M̂Ĺ ôŕ îń t̂h́ê Ćôńt̂én̂t́-T̂ýp̂é ĤT́T̂Ṕ r̂éŝṕôńŝé ĥéâd́êŕ. [L̂éâŕn̂ ḿôŕê](https://web.dev/charset/)."
  },
  "lighthouse-core/audits/dobetterweb/charset.js | failureTitle": {
    "message": "Ĉh́âŕŝét̂ d́êćl̂ár̂át̂íôń îś m̂íŝśîńĝ ór̂ óĉćûŕŝ t́ôó l̂át̂é îń t̂h́ê H́T̂ḾL̂"
  },
  "lighthouse-core/audits/dobetterweb/charset.js | title": {
    "message": "P̂ŕôṕêŕl̂ý d̂éf̂ín̂éŝ ćĥár̂śêt́"
  },
  "lighthouse-core/audits/dobetterweb/doctype.js | description": {
    "message": "Ŝṕêćîf́ŷín̂ǵ â d́ôćt̂ýp̂é p̂ŕêv́êńt̂ś t̂h́ê b́r̂óŵśêŕ f̂ŕôḿ ŝẃît́ĉh́îńĝ t́ô q́ûír̂ḱŝ-ḿôd́ê. [Ĺêár̂ń m̂ór̂é](https://web.dev/doctype/)."
  },
  "lighthouse-core/audits/dobetterweb/doctype.js | explanationBadDoctype": {
    "message": "D̂óĉt́ŷṕê ńâḿê ḿûśt̂ b́ê t́ĥé l̂óŵér̂ćâśê śt̂ŕîńĝ `html`"
  },
  "lighthouse-core/audits/dobetterweb/doctype.js | explanationNoDoctype": {
    "message": "D̂óĉúm̂én̂t́ m̂úŝt́ ĉón̂t́âín̂ á d̂óĉt́ŷṕê"
  },
  "lighthouse-core/audits/dobetterweb/doctype.js | explanationPublicId": {
    "message": "Êx́p̂éĉt́êd́ p̂úb̂ĺîćÎd́ t̂ó b̂é âń êḿp̂t́ŷ śt̂ŕîńĝ"
  },
  "lighthouse-core/audits/dobetterweb/doctype.js | explanationSystemId": {
    "message": "Êx́p̂éĉt́êd́ ŝýŝt́êḿÎd́ t̂ó b̂é âń êḿp̂t́ŷ śt̂ŕîńĝ"
  },
  "lighthouse-core/audits/dobetterweb/doctype.js | failureTitle": {
    "message": "P̂áĝé l̂áĉḱŝ t́ĥé ĤT́M̂Ĺ d̂óĉt́ŷṕê, t́ĥúŝ t́r̂íĝǵêŕîńĝ q́ûír̂ḱŝ-ḿôd́ê"
  },
  "lighthouse-core/audits/dobetterweb/doctype.js | title": {
    "message": "P̂áĝé ĥáŝ t́ĥé ĤT́M̂Ĺ d̂óĉt́ŷṕê"
  },
  "lighthouse-core/audits/dobetterweb/dom-size.js | columnStatistic": {
    "message": "Ŝt́ât́îśt̂íĉ"
  },
  "lighthouse-core/audits/dobetterweb/dom-size.js | columnValue": {
    "message": "V̂ál̂úê"
  },
  "lighthouse-core/audits/dobetterweb/dom-size.js | description": {
    "message": "Â ĺâŕĝé D̂ÓM̂ ẃîĺl̂ ín̂ćr̂éâśê ḿêḿôŕŷ úŝáĝé, ĉáûśê ĺôńĝér̂ [śt̂ýl̂é ĉál̂ćûĺât́îón̂ś](https://developers.google.com/web/fundamentals/performance/rendering/reduce-the-scope-and-complexity-of-style-calculations), âńd̂ ṕr̂ód̂úĉé ĉóŝt́l̂ý [l̂áŷóût́ r̂éf̂ĺôẃŝ](https://developers.google.com/speed/articles/reflow). [Ĺêár̂ń m̂ór̂é](https://web.dev/dom-size/)."
  },
  "lighthouse-core/audits/dobetterweb/dom-size.js | displayValue": {
    "message": "{itemCount, plural,\n    =1 {1 êĺêḿêńt̂}\n    other {# él̂ém̂én̂t́ŝ}\n    }"
  },
  "lighthouse-core/audits/dobetterweb/dom-size.js | failureTitle": {
    "message": "Âv́ôíd̂ án̂ éx̂ćêśŝív̂é D̂ÓM̂ śîźê"
  },
  "lighthouse-core/audits/dobetterweb/dom-size.js | statisticDOMDepth": {
    "message": "M̂áx̂ím̂úm̂ D́ÔḾ D̂ép̂t́ĥ"
  },
  "lighthouse-core/audits/dobetterweb/dom-size.js | statisticDOMElements": {
    "message": "T̂ót̂ál̂ D́ÔḾ Êĺêḿêńt̂ś"
  },
  "lighthouse-core/audits/dobetterweb/dom-size.js | statisticDOMWidth": {
    "message": "M̂áx̂ím̂úm̂ Ćĥíl̂d́ Êĺêḿêńt̂ś"
  },
  "lighthouse-core/audits/dobetterweb/dom-size.js | title": {
    "message": "Âv́ôíd̂ś âń êx́ĉéŝśîv́ê D́ÔḾ ŝíẑé"
  },
  "lighthouse-core/audits/dobetterweb/external-anchors-use-rel-noopener.js | columnFailingAnchors": {
    "message": "F̂áîĺîńĝ Án̂ćĥór̂ś"
  },
  "lighthouse-core/audits/dobetterweb/external-anchors-use-rel-noopener.js | description": {
    "message": "Âd́d̂ `rel=\"noopener\"` ór̂ `rel=\"noreferrer\"` t́ô án̂ý êx́t̂ér̂ńâĺ l̂ín̂ḱŝ t́ô ím̂ṕr̂óv̂é p̂ér̂f́ôŕm̂án̂ćê án̂d́ p̂ŕêv́êńt̂ śêćûŕît́ŷ v́ûĺn̂ér̂áb̂íl̂ít̂íêś. [L̂éâŕn̂ ḿôŕê](https://web.dev/external-anchors-use-rel-noopener/)."
  },
  "lighthouse-core/audits/dobetterweb/external-anchors-use-rel-noopener.js | failureTitle": {
    "message": "L̂ín̂ḱŝ t́ô ćr̂óŝś-ôŕîǵîń d̂éŝt́îńât́îón̂ś âŕê ún̂śâf́ê"
  },
  "lighthouse-core/audits/dobetterweb/external-anchors-use-rel-noopener.js | title": {
    "message": "L̂ín̂ḱŝ t́ô ćr̂óŝś-ôŕîǵîń d̂éŝt́îńât́îón̂ś âŕê śâf́ê"
  },
  "lighthouse-core/audits/dobetterweb/external-anchors-use-rel-noopener.js | warning": {
    "message": "Ûńâb́l̂é t̂ó d̂ét̂ér̂ḿîńê t́ĥé d̂éŝt́îńât́îón̂ f́ôŕ âńĉh́ôŕ ({anchorHTML}). Îf́ n̂ót̂ úŝéd̂ áŝ á ĥýp̂ér̂ĺîńk̂, ćôńŝíd̂ér̂ ŕêḿôv́îńĝ t́âŕĝét̂=_b́l̂án̂ḱ."
  },
  "lighthouse-core/audits/dobetterweb/geolocation-on-start.js | description": {
    "message": "Ûśêŕŝ ár̂é m̂íŝt́r̂úŝt́f̂úl̂ óf̂ ór̂ ćôńf̂úŝéd̂ b́ŷ śît́êś t̂h́ât́ r̂éq̂úêśt̂ t́ĥéîŕ l̂óĉát̂íôń ŵít̂h́ôút̂ ćôńt̂éx̂t́. Ĉón̂śîd́êŕ t̂ýîńĝ t́ĥé r̂éq̂úêśt̂ t́ô á ûśêŕ âćt̂íôń îńŝt́êád̂. [Ĺêár̂ń m̂ór̂é](https://web.dev/geolocation-on-start/)."
  },
  "lighthouse-core/audits/dobetterweb/geolocation-on-start.js | failureTitle": {
    "message": "R̂éq̂úêśt̂ś t̂h́ê ǵêól̂óĉát̂íôń p̂ér̂ḿîśŝíôń ôń p̂áĝé l̂óâd́"
  },
  "lighthouse-core/audits/dobetterweb/geolocation-on-start.js | title": {
    "message": "Âv́ôíd̂ś r̂éq̂úêśt̂ín̂ǵ t̂h́ê ǵêól̂óĉát̂íôń p̂ér̂ḿîśŝíôń ôń p̂áĝé l̂óâd́"
  },
  "lighthouse-core/audits/dobetterweb/inspector-issues.js | columnIssueType": {
    "message": "Îśŝúê t́ŷṕê"
  },
  "lighthouse-core/audits/dobetterweb/inspector-issues.js | description": {
    "message": "Îśŝúêś l̂óĝǵêd́ t̂ó t̂h́ê `Issues` ṕâńêĺ îń Ĉh́r̂óm̂é D̂év̂t́ôól̂ś îńd̂íĉát̂é ûńr̂éŝól̂v́êd́ p̂ŕôb́l̂ém̂ś. T̂h́êý ĉán̂ ćôḿê f́r̂óm̂ ńêt́ŵór̂ḱ r̂éq̂úêśt̂ f́âíl̂úr̂éŝ, ín̂śûf́f̂íĉíêńt̂ śêćûŕît́ŷ ćôńt̂ŕôĺŝ, án̂d́ ôt́ĥér̂ b́r̂óŵśêŕ ĉón̂ćêŕn̂ś. Ôṕêń ûṕ t̂h́ê Íŝśûéŝ ṕâńêĺ îń Ĉh́r̂óm̂é D̂év̂T́ôól̂ś f̂ór̂ ḿôŕê d́êt́âíl̂ś ôń êáĉh́ îśŝúê."
  },
  "lighthouse-core/audits/dobetterweb/inspector-issues.js | failureTitle": {
    "message": "Îśŝúêś ŵér̂é l̂óĝǵêd́ îń t̂h́ê `Issues` ṕâńêĺ îń Ĉh́r̂óm̂é D̂év̂t́ôól̂ś"
  },
  "lighthouse-core/audits/dobetterweb/inspector-issues.js | issueTypeBlockedByResponse": {
    "message": "B̂ĺôćk̂éd̂ b́ŷ ćr̂óŝś-ôŕîǵîń p̂ól̂íĉý"
  },
  "lighthouse-core/audits/dobetterweb/inspector-issues.js | issueTypeHeavyAds": {
    "message": "Ĥéâv́ŷ ŕêśôúr̂ćê úŝáĝé b̂ý âd́ŝ"
  },
  "lighthouse-core/audits/dobetterweb/inspector-issues.js | title": {
    "message": "N̂ó îśŝúêś îń t̂h́ê `Issues` ṕâńêĺ îń Ĉh́r̂óm̂é D̂év̂t́ôól̂ś"
  },
  "lighthouse-core/audits/dobetterweb/js-libraries.js | columnVersion": {
    "message": "V̂ér̂śîón̂"
  },
  "lighthouse-core/audits/dobetterweb/js-libraries.js | description": {
    "message": "Âĺl̂ f́r̂ón̂t́-êńd̂ J́âv́âŚĉŕîṕt̂ ĺîb́r̂ár̂íêś d̂ét̂éĉt́êd́ ôń t̂h́ê ṕâǵê. [Ĺêár̂ń m̂ór̂é](https://web.dev/js-libraries/)."
  },
  "lighthouse-core/audits/dobetterweb/js-libraries.js | title": {
    "message": "D̂ét̂éĉt́êd́ Ĵáv̂áŜćr̂íp̂t́ l̂íb̂ŕâŕîéŝ"
  },
  "lighthouse-core/audits/dobetterweb/no-document-write.js | description": {
    "message": "F̂ór̂ úŝér̂ś ôń ŝĺôẃ ĉón̂ńêćt̂íôńŝ, éx̂t́êŕn̂ál̂ śĉŕîṕt̂ś d̂ýn̂ám̂íĉál̂ĺŷ ín̂j́êćt̂éd̂ v́îá `document.write()` ĉán̂ d́êĺâý p̂áĝé l̂óâd́ b̂ý t̂én̂ś ôf́ ŝéĉón̂d́ŝ. [Ĺêár̂ń m̂ór̂é](https://web.dev/no-document-write/)."
  },
  "lighthouse-core/audits/dobetterweb/no-document-write.js | failureTitle": {
    "message": "Âv́ôíd̂ `document.write()`"
  },
  "lighthouse-core/audits/dobetterweb/no-document-write.js | title": {
    "message": "Âv́ôíd̂ś `document.write()`"
  },
  "lighthouse-core/audits/dobetterweb/no-vulnerable-libraries.js | columnSeverity": {
    "message": "Ĥíĝh́êśt̂ Śêv́êŕît́ŷ"
  },
  "lighthouse-core/audits/dobetterweb/no-vulnerable-libraries.js | columnVersion": {
    "message": "L̂íb̂ŕâŕŷ V́êŕŝíôń"
  },
  "lighthouse-core/audits/dobetterweb/no-vulnerable-libraries.js | columnVuln": {
    "message": "V̂úl̂ńêŕâb́îĺît́ŷ Ćôún̂t́"
  },
  "lighthouse-core/audits/dobetterweb/no-vulnerable-libraries.js | description": {
    "message": "Ŝóm̂é t̂h́îŕd̂-ṕâŕt̂ý ŝćr̂íp̂t́ŝ ḿâý ĉón̂t́âín̂ ḱn̂óŵń ŝéĉúr̂ít̂ý v̂úl̂ńêŕâb́îĺît́îéŝ t́ĥát̂ ár̂é êáŝíl̂ý îd́êńt̂íf̂íêd́ âńd̂ éx̂ṕl̂óît́êd́ b̂ý ât́t̂áĉḱêŕŝ. [Ĺêár̂ń m̂ór̂é](https://web.dev/no-vulnerable-libraries/)."
  },
  "lighthouse-core/audits/dobetterweb/no-vulnerable-libraries.js | displayValue": {
    "message": "{itemCount, plural,\n    =1 {1 v̂úl̂ńêŕâb́îĺît́ŷ d́êt́êćt̂éd̂}\n    other {# v́ûĺn̂ér̂áb̂íl̂ít̂íêś d̂ét̂éĉt́êd́}\n    }"
  },
  "lighthouse-core/audits/dobetterweb/no-vulnerable-libraries.js | failureTitle": {
    "message": "Îńĉĺûd́êś f̂ŕôńt̂-én̂d́ Ĵáv̂áŜćr̂íp̂t́ l̂íb̂ŕâŕîéŝ ẃît́ĥ ḱn̂óŵń ŝéĉúr̂ít̂ý v̂úl̂ńêŕâb́îĺît́îéŝ"
  },
  "lighthouse-core/audits/dobetterweb/no-vulnerable-libraries.js | rowSeverityHigh": {
    "message": "Ĥíĝh́"
  },
  "lighthouse-core/audits/dobetterweb/no-vulnerable-libraries.js | rowSeverityLow": {
    "message": "L̂óŵ"
  },
  "lighthouse-core/audits/dobetterweb/no-vulnerable-libraries.js | rowSeverityMedium": {
    "message": "M̂éd̂íûḿ"
  },
  "lighthouse-core/audits/dobetterweb/no-vulnerable-libraries.js | title": {
    "message": "Âv́ôíd̂ś f̂ŕôńt̂-én̂d́ Ĵáv̂áŜćr̂íp̂t́ l̂íb̂ŕâŕîéŝ ẃît́ĥ ḱn̂óŵń ŝéĉúr̂ít̂ý v̂úl̂ńêŕâb́îĺît́îéŝ"
  },
  "lighthouse-core/audits/dobetterweb/notification-on-start.js | description": {
    "message": "Ûśêŕŝ ár̂é m̂íŝt́r̂úŝt́f̂úl̂ óf̂ ór̂ ćôńf̂úŝéd̂ b́ŷ śît́êś t̂h́ât́ r̂éq̂úêśt̂ t́ô śêńd̂ ńôt́îf́îćât́îón̂ś ŵít̂h́ôút̂ ćôńt̂éx̂t́. Ĉón̂śîd́êŕ t̂ýîńĝ t́ĥé r̂éq̂úêśt̂ t́ô úŝér̂ ǵêśt̂úr̂éŝ ín̂śt̂éâd́. [L̂éâŕn̂ ḿôŕê](https://web.dev/notification-on-start/)."
  },
  "lighthouse-core/audits/dobetterweb/notification-on-start.js | failureTitle": {
    "message": "R̂éq̂úêśt̂ś t̂h́ê ńôt́îf́îćât́îón̂ ṕêŕm̂íŝśîón̂ ón̂ ṕâǵê ĺôád̂"
  },
  "lighthouse-core/audits/dobetterweb/notification-on-start.js | title": {
    "message": "Âv́ôíd̂ś r̂éq̂úêśt̂ín̂ǵ t̂h́ê ńôt́îf́îćât́îón̂ ṕêŕm̂íŝśîón̂ ón̂ ṕâǵê ĺôád̂"
  },
  "lighthouse-core/audits/dobetterweb/password-inputs-can-be-pasted-into.js | description": {
    "message": "P̂ŕêv́êńt̂ín̂ǵ p̂áŝśŵór̂d́ p̂áŝt́îńĝ ún̂d́êŕm̂ín̂éŝ ǵôód̂ śêćûŕît́ŷ ṕôĺîćŷ. [Ĺêár̂ń m̂ór̂é](https://web.dev/password-inputs-can-be-pasted-into/)."
  },
  "lighthouse-core/audits/dobetterweb/password-inputs-can-be-pasted-into.js | failureTitle": {
    "message": "P̂ŕêv́êńt̂ś ûśêŕŝ t́ô ṕâśt̂é îńt̂ó p̂áŝśŵór̂d́ f̂íêĺd̂ś"
  },
  "lighthouse-core/audits/dobetterweb/password-inputs-can-be-pasted-into.js | title": {
    "message": "Âĺl̂óŵś ûśêŕŝ t́ô ṕâśt̂é îńt̂ó p̂áŝśŵór̂d́ f̂íêĺd̂ś"
  },
  "lighthouse-core/audits/dobetterweb/uses-http2.js | columnProtocol": {
    "message": "P̂ŕôt́ôćôĺ"
  },
  "lighthouse-core/audits/dobetterweb/uses-http2.js | description": {
    "message": "ĤT́T̂Ṕ/2 ôf́f̂ér̂ś m̂án̂ý b̂én̂éf̂ít̂ś ôv́êŕ ĤT́T̂Ṕ/1.1, îńĉĺûd́îńĝ b́îńâŕŷ h́êád̂ér̂ś âńd̂ ḿûĺt̂íp̂ĺêx́îńĝ. [Ĺêár̂ń m̂ór̂é](https://web.dev/uses-http2/)."
  },
  "lighthouse-core/audits/dobetterweb/uses-http2.js | displayValue": {
    "message": "{itemCount, plural,\n    =1 {1 r̂éq̂úêśt̂ ńôt́ ŝér̂v́êd́ v̂íâ H́T̂T́P̂/2}\n    other {# ŕêq́ûéŝt́ŝ ńôt́ ŝér̂v́êd́ v̂íâ H́T̂T́P̂/2}\n    }"
  },
  "lighthouse-core/audits/dobetterweb/uses-http2.js | title": {
    "message": "Ûśê H́T̂T́P̂/2"
  },
  "lighthouse-core/audits/dobetterweb/uses-passive-event-listeners.js | description": {
    "message": "Ĉón̂śîd́êŕ m̂ár̂ḱîńĝ ýôúr̂ t́ôúĉh́ âńd̂ ẃĥéêĺ êv́êńt̂ ĺîśt̂én̂ér̂ś âś `passive` t̂ó îḿp̂ŕôv́ê ýôúr̂ ṕâǵê'ś ŝćr̂ól̂ĺ p̂ér̂f́ôŕm̂án̂ćê. [Ĺêár̂ń m̂ór̂é](https://web.dev/uses-passive-event-listeners/)."
  },
  "lighthouse-core/audits/dobetterweb/uses-passive-event-listeners.js | failureTitle": {
    "message": "D̂óêś n̂ót̂ úŝé p̂áŝśîv́ê ĺîśt̂én̂ér̂ś t̂ó îḿp̂ŕôv́ê śĉŕôĺl̂ín̂ǵ p̂ér̂f́ôŕm̂án̂ćê"
  },
  "lighthouse-core/audits/dobetterweb/uses-passive-event-listeners.js | title": {
    "message": "Ûśêś p̂áŝśîv́ê ĺîśt̂én̂ér̂ś t̂ó îḿp̂ŕôv́ê śĉŕôĺl̂ín̂ǵ p̂ér̂f́ôŕm̂án̂ćê"
  },
  "lighthouse-core/audits/errors-in-console.js | description": {
    "message": "Êŕr̂ór̂ś l̂óĝǵêd́ t̂ó t̂h́ê ćôńŝól̂é îńd̂íĉát̂é ûńr̂éŝól̂v́êd́ p̂ŕôb́l̂ém̂ś. T̂h́êý ĉán̂ ćôḿê f́r̂óm̂ ńêt́ŵór̂ḱ r̂éq̂úêśt̂ f́âíl̂úr̂éŝ án̂d́ ôt́ĥér̂ b́r̂óŵśêŕ ĉón̂ćêŕn̂ś. [L̂éâŕn̂ ḿôŕê](https://web.dev/errors-in-console/)"
  },
  "lighthouse-core/audits/errors-in-console.js | failureTitle": {
    "message": "B̂ŕôẃŝér̂ ér̂ŕôŕŝ ẃêŕê ĺôǵĝéd̂ t́ô t́ĥé ĉón̂śôĺê"
  },
  "lighthouse-core/audits/errors-in-console.js | title": {
    "message": "N̂ó b̂ŕôẃŝér̂ ér̂ŕôŕŝ ĺôǵĝéd̂ t́ô t́ĥé ĉón̂śôĺê"
  },
  "lighthouse-core/audits/font-display.js | description": {
    "message": "L̂év̂ér̂áĝé t̂h́ê f́ôńt̂-d́îśp̂ĺâý ĈŚŜ f́êát̂úr̂é t̂ó êńŝúr̂é t̂éx̂t́ îś ûśêŕ-v̂íŝíb̂ĺê ẃĥíl̂é ŵéb̂f́ôńt̂ś âŕê ĺôád̂ín̂ǵ. [L̂éâŕn̂ ḿôŕê](https://web.dev/font-display/)."
  },
  "lighthouse-core/audits/font-display.js | failureTitle": {
    "message": "Êńŝúr̂é t̂éx̂t́ r̂ém̂áîńŝ v́îśîb́l̂é d̂úr̂ín̂ǵ ŵéb̂f́ôńt̂ ĺôád̂"
  },
  "lighthouse-core/audits/font-display.js | title": {
    "message": "Âĺl̂ t́êx́t̂ ŕêḿâín̂ś v̂íŝíb̂ĺê d́ûŕîńĝ ẃêb́f̂ón̂t́ l̂óâd́ŝ"
  },
  "lighthouse-core/audits/font-display.js | undeclaredFontOriginWarning": {
    "message": "{fontCountForOrigin, plural, =1 {L̂íĝh́t̂h́ôúŝé ŵáŝ ún̂áb̂ĺê t́ô áût́ôḿât́îćâĺl̂ý ĉh́êćk̂ t́ĥé `font-display` v̂ál̂úê f́ôŕ t̂h́ê ór̂íĝín̂ {fontOrigin}.} other {Ĺîǵĥt́ĥóûśê ẃâś ûńâb́l̂é t̂ó âút̂óm̂át̂íĉál̂ĺŷ ćĥéĉḱ t̂h́ê `font-display` v́âĺûéŝ f́ôŕ t̂h́ê ór̂íĝín̂ {fontOrigin}.}}"
  },
  "lighthouse-core/audits/image-aspect-ratio.js | columnActual": {
    "message": "Âśp̂éĉt́ R̂át̂íô (Áĉt́ûál̂)"
  },
  "lighthouse-core/audits/image-aspect-ratio.js | columnDisplayed": {
    "message": "Âśp̂éĉt́ R̂át̂íô (D́îśp̂ĺâýêd́)"
  },
  "lighthouse-core/audits/image-aspect-ratio.js | description": {
    "message": "Îḿâǵê d́îśp̂ĺâý d̂ím̂én̂śîón̂ś ŝh́ôúl̂d́ m̂át̂ćĥ ńât́ûŕâĺ âśp̂éĉt́ r̂át̂íô. [Ĺêár̂ń m̂ór̂é](https://web.dev/image-aspect-ratio/)."
  },
  "lighthouse-core/audits/image-aspect-ratio.js | failureTitle": {
    "message": "D̂íŝṕl̂áŷś îḿâǵêś ŵít̂h́ îńĉór̂ŕêćt̂ áŝṕêćt̂ ŕât́îó"
  },
  "lighthouse-core/audits/image-aspect-ratio.js | title": {
    "message": "D̂íŝṕl̂áŷś îḿâǵêś ŵít̂h́ ĉór̂ŕêćt̂ áŝṕêćt̂ ŕât́îó"
  },
  "lighthouse-core/audits/image-size-responsive.js | columnActual": {
    "message": "Âćt̂úâĺ ŝíẑé"
  },
  "lighthouse-core/audits/image-size-responsive.js | columnDisplayed": {
    "message": "D̂íŝṕl̂áŷéd̂ śîźê"
  },
  "lighthouse-core/audits/image-size-responsive.js | columnExpected": {
    "message": "Êx́p̂éĉt́êd́ ŝíẑé"
  },
  "lighthouse-core/audits/image-size-responsive.js | description": {
    "message": "Îḿâǵê ńât́ûŕâĺ d̂ím̂én̂śîón̂ś ŝh́ôúl̂d́ b̂é p̂ŕôṕôŕt̂íôńâĺ t̂ó t̂h́ê d́îśp̂ĺâý ŝíẑé âńd̂ t́ĥé p̂íx̂él̂ ŕât́îó t̂ó m̂áx̂ím̂íẑé îḿâǵê ćl̂ár̂ít̂ý. [L̂éâŕn̂ ḿôŕê](https://web.dev/serve-responsive-images/)."
  },
  "lighthouse-core/audits/image-size-responsive.js | failureTitle": {
    "message": "Ŝér̂v́êś îḿâǵêś ŵít̂h́ l̂óŵ ŕêśôĺût́îón̂"
  },
  "lighthouse-core/audits/image-size-responsive.js | title": {
    "message": "Ŝér̂v́êś îḿâǵêś ŵít̂h́ âṕp̂ŕôṕr̂íât́ê ŕêśôĺût́îón̂"
  },
  "lighthouse-core/audits/installable-manifest.js | already-installed": {
    "message": "T̂h́ê áp̂ṕ îś âĺr̂éâd́ŷ ín̂śt̂ál̂ĺêd́"
  },
  "lighthouse-core/audits/installable-manifest.js | cannot-download-icon": {
    "message": "Ĉóûĺd̂ ńôt́ d̂óŵńl̂óâd́ â ŕêq́ûír̂éd̂ íĉón̂ f́r̂óm̂ t́ĥé m̂án̂íf̂éŝt́"
  },
  "lighthouse-core/audits/installable-manifest.js | columnValue": {
    "message": "F̂áîĺûŕê ŕêáŝón̂"
  },
  "lighthouse-core/audits/installable-manifest.js | description": {
    "message": "Ŝér̂v́îćê ẃôŕk̂ér̂ íŝ t́ĥé t̂éĉh́n̂ól̂óĝý t̂h́ât́ êńâb́l̂éŝ ýôúr̂ áp̂ṕ t̂ó ûśê ḿâńŷ Ṕr̂óĝŕêśŝív̂é Ŵéb̂ Áp̂ṕ f̂éât́ûŕêś, ŝúĉh́ âś ôf́f̂ĺîńê, ád̂d́ t̂ó ĥóm̂éŝćr̂éêń, âńd̂ ṕûśĥ ńôt́îf́îćât́îón̂ś. Ŵít̂h́ p̂ŕôṕêŕ ŝér̂v́îćê ẃôŕk̂ér̂ án̂d́ m̂án̂íf̂éŝt́ îḿp̂ĺêḿêńt̂át̂íôńŝ, b́r̂óŵśêŕŝ ćâń p̂ŕôáĉt́îv́êĺŷ ṕr̂óm̂ṕt̂ úŝér̂ś t̂ó âd́d̂ ýôúr̂ áp̂ṕ t̂ó t̂h́êír̂ h́ôḿêśĉŕêén̂, ẃĥíĉh́ ĉán̂ ĺêád̂ t́ô h́îǵĥér̂ én̂ǵâǵêḿêńt̂. [Ĺêár̂ń m̂ór̂é](https://web.dev/installable-manifest/)."
  },
  "lighthouse-core/audits/installable-manifest.js | displayValue": {
    "message": "{itemCount, plural,\n    =1 {1 r̂éâśôń}\n    other {# r̂éâśôńŝ}\n    }"
  },
  "lighthouse-core/audits/installable-manifest.js | failureTitle": {
    "message": "Ŵéb̂ áp̂ṕ m̂án̂íf̂éŝt́ ôŕ ŝér̂v́îćê ẃôŕk̂ér̂ d́ô ńôt́ m̂éêt́ t̂h́ê ín̂śt̂ál̂ĺâb́îĺît́ŷ ŕêq́ûír̂ém̂én̂t́ŝ"
  },
  "lighthouse-core/audits/installable-manifest.js | ids-do-not-match": {
    "message": "T̂h́ê Ṕl̂áŷ Śt̂ór̂é âṕp̂ ÚR̂Ĺ âńd̂ Ṕl̂áŷ Śt̂ór̂é ÎD́ d̂ó n̂ót̂ ḿât́ĉh́"
  },
  "lighthouse-core/audits/installable-manifest.js | in-incognito": {
    "message": "P̂áĝé îś l̂óâd́êd́ îń âń îńĉóĝńît́ô ẃîńd̂óŵ"
  },
  "lighthouse-core/audits/installable-manifest.js | manifest-display-not-supported": {
    "message": "M̂án̂íf̂éŝt́ 'd̂íŝṕl̂áŷ' ṕr̂óp̂ér̂t́ŷ ḿûśt̂ b́ê ón̂é ôf́ 'ŝt́âńd̂ál̂ón̂é', 'f̂úl̂ĺŝćr̂éêń', ôŕ 'm̂ín̂ím̂ál̂-úî'"
  },
  "lighthouse-core/audits/installable-manifest.js | manifest-display-override-not-supported": {
    "message": "M̂án̂íf̂éŝt́ ĉón̂t́âín̂ś 'd̂íŝṕl̂áŷ_óv̂ér̂ŕîd́ê' f́îél̂d́, âńd̂ t́ĥé f̂ír̂śt̂ śûṕp̂ór̂t́êd́ d̂íŝṕl̂áŷ ḿôd́ê ḿûśt̂ b́ê ón̂é ôf́ 'ŝt́âńd̂ál̂ón̂é', 'f̂úl̂ĺŝćr̂éêń', ôŕ 'm̂ín̂ím̂ál̂-úî'"
  },
  "lighthouse-core/audits/installable-manifest.js | manifest-empty": {
    "message": "M̂án̂íf̂éŝt́ ĉóûĺd̂ ńôt́ b̂é f̂ét̂ćĥéd̂, íŝ ém̂ṕt̂ý, ôŕ ĉóûĺd̂ ńôt́ b̂é p̂ár̂śêd́"
  },
  "lighthouse-core/audits/installable-manifest.js | manifest-location-changed": {
    "message": "M̂án̂íf̂éŝt́ ÛŔL̂ ćĥán̂ǵêd́ ŵh́îĺê t́ĥé m̂án̂íf̂éŝt́ ŵáŝ b́êín̂ǵ f̂ét̂ćĥéd̂."
  },
  "lighthouse-core/audits/installable-manifest.js | manifest-missing-name-or-short-name": {
    "message": "M̂án̂íf̂éŝt́ d̂óêś n̂ót̂ ćôńt̂áîń â 'ńâḿê' ór̂ 'śĥór̂t́_n̂ám̂é' f̂íêĺd̂"
  },
  "lighthouse-core/audits/installable-manifest.js | manifest-missing-suitable-icon": {
    "message": "M̂án̂íf̂éŝt́ d̂óêś n̂ót̂ ćôńt̂áîń â śûít̂áb̂ĺê íĉón̂ - ṔN̂Ǵ, ŜV́Ĝ ór̂ Ẃêb́P̂ f́ôŕm̂át̂ óf̂ át̂ ĺêáŝt́ {value0} p̂x́ îś r̂éq̂úîŕêd́, t̂h́ê śîźêś ât́t̂ŕîb́ût́ê ḿûśt̂ b́ê śêt́, âńd̂ t́ĥé p̂úr̂ṕôśê át̂t́r̂íb̂út̂é, îf́ ŝét̂, ḿûśt̂ ín̂ćl̂úd̂é \"âńŷ\" ór̂ \"ḿâśk̂áb̂ĺê\"."
  },
  "lighthouse-core/audits/installable-manifest.js | no-acceptable-icon": {
    "message": "N̂ó ŝúp̂ṕl̂íêd́ îćôń îś ât́ l̂éâśt̂ {value0} ṕx̂ śq̂úâŕê ín̂ ṔN̂Ǵ, ŜV́Ĝ ór̂ Ẃêb́P̂ f́ôŕm̂át̂"
  },
  "lighthouse-core/audits/installable-manifest.js | no-icon-available": {
    "message": "D̂óŵńl̂óâd́êd́ îćôń ŵáŝ ém̂ṕt̂ý ôŕ ĉór̂ŕûṕt̂éd̂"
  },
  "lighthouse-core/audits/installable-manifest.js | no-id-specified": {
    "message": "N̂ó P̂ĺâý ŝt́ôŕê ÍD̂ ṕr̂óv̂íd̂éd̂"
  },
  "lighthouse-core/audits/installable-manifest.js | no-manifest": {
    "message": "P̂áĝé ĥáŝ ńô ḿâńîf́êśt̂ <ĺîńk̂> ÚR̂Ĺ"
  },
  "lighthouse-core/audits/installable-manifest.js | no-matching-service-worker": {
    "message": "N̂ó m̂át̂ćĥín̂ǵ ŝér̂v́îćê ẃôŕk̂ér̂ d́êt́êćt̂éd̂. Ýôú m̂áŷ ńêéd̂ t́ô ŕêĺôád̂ t́ĥé p̂áĝé, ôŕ ĉh́êćk̂ t́ĥát̂ t́ĥé ŝćôṕê óf̂ t́ĥé ŝér̂v́îćê ẃôŕk̂ér̂ f́ôŕ t̂h́ê ćûŕr̂én̂t́ p̂áĝé êńĉĺôśêś t̂h́ê śĉóp̂é âńd̂ śt̂ár̂t́ ÛŔL̂ f́r̂óm̂ t́ĥé m̂án̂íf̂éŝt́."
  },
  "lighthouse-core/audits/installable-manifest.js | no-url-for-service-worker": {
    "message": "Ĉóûĺd̂ ńôt́ ĉh́êćk̂ śêŕv̂íĉé ŵór̂ḱêŕ ŵít̂h́ôút̂ á 'ŝt́âŕt̂_úr̂ĺ' f̂íêĺd̂ ín̂ t́ĥé m̂án̂íf̂éŝt́"
  },
  "lighthouse-core/audits/installable-manifest.js | noErrorId": {
    "message": "Îńŝt́âĺl̂áb̂íl̂ít̂ý êŕr̂ór̂ íd̂ '{errorId}' íŝ ńôt́ r̂éĉóĝńîźêd́"
  },
  "lighthouse-core/audits/installable-manifest.js | not-from-secure-origin": {
    "message": "P̂áĝé îś n̂ót̂ śêŕv̂éd̂ f́r̂óm̂ á ŝéĉúr̂é ôŕîǵîń"
  },
  "lighthouse-core/audits/installable-manifest.js | not-in-main-frame": {
    "message": "P̂áĝé îś n̂ót̂ ĺôád̂éd̂ ín̂ t́ĥé m̂áîń f̂ŕâḿê"
  },
  "lighthouse-core/audits/installable-manifest.js | not-offline-capable": {
    "message": "P̂áĝé d̂óêś n̂ót̂ ẃôŕk̂ óf̂f́l̂ín̂é"
  },
  "lighthouse-core/audits/installable-manifest.js | platform-not-supported-on-android": {
    "message": "T̂h́ê śp̂éĉíf̂íêd́ âṕp̂ĺîćât́îón̂ ṕl̂át̂f́ôŕm̂ íŝ ńôt́ ŝúp̂ṕôŕt̂éd̂ ón̂ Án̂d́r̂óîd́"
  },
  "lighthouse-core/audits/installable-manifest.js | prefer-related-applications": {
    "message": "M̂án̂íf̂éŝt́ ŝṕêćîf́îéŝ ṕr̂éf̂ér̂_ŕêĺât́êd́_âṕp̂ĺîćât́îón̂ś: t̂ŕûé"
  },
  "lighthouse-core/audits/installable-manifest.js | prefer-related-applications-only-beta-stable": {
    "message": "p̂ŕêf́êŕ_r̂él̂át̂éd̂_áp̂ṕl̂íĉát̂íôńŝ íŝ ón̂ĺŷ śûṕp̂ór̂t́êd́ ôń Ĉh́r̂óm̂é B̂ét̂á âńd̂ Śt̂áb̂ĺê ćĥán̂ńêĺŝ ón̂ Án̂d́r̂óîd́."
  },
  "lighthouse-core/audits/installable-manifest.js | start-url-not-valid": {
    "message": "M̂án̂íf̂éŝt́ ŝt́âŕt̂ ÚR̂Ĺ îś n̂ót̂ v́âĺîd́"
  },
  "lighthouse-core/audits/installable-manifest.js | title": {
    "message": "Ŵéb̂ áp̂ṕ m̂án̂íf̂éŝt́ âńd̂ śêŕv̂íĉé ŵór̂ḱêŕ m̂éêt́ t̂h́ê ín̂śt̂ál̂ĺâb́îĺît́ŷ ŕêq́ûír̂ém̂én̂t́ŝ"
  },
  "lighthouse-core/audits/installable-manifest.js | url-not-supported-for-webapk": {
    "message": "Â ÚR̂Ĺ îń t̂h́ê ḿâńîf́êśt̂ ćôńt̂áîńŝ á ûśêŕn̂ám̂é, p̂áŝśŵór̂d́, ôŕ p̂ór̂t́"
  },
  "lighthouse-core/audits/installable-manifest.js | warn-not-offline-capable": {
    "message": "P̂áĝé d̂óêś n̂ót̂ ẃôŕk̂ óf̂f́l̂ín̂é. T̂h́ê ṕâǵê ẃîĺl̂ ńôt́ b̂é r̂éĝár̂d́êd́ âś îńŝt́âĺl̂áb̂ĺê áf̂t́êŕ Ĉh́r̂óm̂é 93, ŝt́âb́l̂é r̂él̂éâśê Áûǵûśt̂ 2021."
  },
  "lighthouse-core/audits/is-on-https.js | allowed": {
    "message": "Âĺl̂óŵéd̂"
  },
  "lighthouse-core/audits/is-on-https.js | blocked": {
    "message": "B̂ĺôćk̂éd̂"
  },
  "lighthouse-core/audits/is-on-https.js | columnInsecureURL": {
    "message": "Îńŝéĉúr̂é ÛŔL̂"
  },
  "lighthouse-core/audits/is-on-https.js | columnResolution": {
    "message": "R̂éq̂úêśt̂ Ŕêśôĺût́îón̂"
  },
  "lighthouse-core/audits/is-on-https.js | description": {
    "message": "Âĺl̂ śît́êś ŝh́ôúl̂d́ b̂é p̂ŕôt́êćt̂éd̂ ẃît́ĥ H́T̂T́P̂Ś, êv́êń ôńêś t̂h́ât́ d̂ón̂'t́ ĥán̂d́l̂é ŝén̂śît́îv́ê d́ât́â. T́ĥíŝ ín̂ćl̂úd̂éŝ áv̂óîd́îńĝ [ḿîx́êd́ ĉón̂t́êńt̂](https://developers.google.com/web/fundamentals/security/prevent-mixed-content/what-is-mixed-content), ẃĥér̂é ŝóm̂é r̂éŝóûŕĉéŝ ár̂é l̂óâd́êd́ ôv́êŕ ĤT́T̂Ṕ d̂éŝṕît́ê t́ĥé îńît́îál̂ ŕêq́ûéŝt́ b̂éîńĝ śêŕv̂éd̂ óv̂ér̂ H́T̂T́P̂Ś. ĤT́T̂ṔŜ ṕr̂év̂én̂t́ŝ ín̂t́r̂úd̂ér̂ś f̂ŕôḿ t̂ám̂ṕêŕîńĝ ẃît́ĥ ór̂ ṕâśŝív̂él̂ý l̂íŝt́êńîńĝ ín̂ ón̂ t́ĥé ĉóm̂ḿûńîćât́îón̂ś b̂ét̂ẃêén̂ ýôúr̂ áp̂ṕ âńd̂ ýôúr̂ úŝér̂ś, âńd̂ íŝ á p̂ŕêŕêq́ûíŝít̂é f̂ór̂ H́T̂T́P̂/2 án̂d́ m̂án̂ý n̂éŵ ẃêb́ p̂ĺât́f̂ór̂ḿ ÂṔÎś. [L̂éâŕn̂ ḿôŕê](https://web.dev/is-on-https/)."
  },
  "lighthouse-core/audits/is-on-https.js | displayValue": {
    "message": "{itemCount, plural,\n    =1 {1 îńŝéĉúr̂é r̂éq̂úêśt̂ f́ôún̂d́}\n    other {# îńŝéĉúr̂é r̂éq̂úêśt̂ś f̂óûńd̂}\n    }"
  },
  "lighthouse-core/audits/is-on-https.js | failureTitle": {
    "message": "D̂óêś n̂ót̂ úŝé ĤT́T̂ṔŜ"
  },
  "lighthouse-core/audits/is-on-https.js | title": {
    "message": "Ûśêś ĤT́T̂ṔŜ"
  },
  "lighthouse-core/audits/is-on-https.js | upgraded": {
    "message": "Âút̂óm̂át̂íĉál̂ĺŷ úp̂ǵr̂ád̂éd̂ t́ô H́T̂T́P̂Ś"
  },
  "lighthouse-core/audits/is-on-https.js | warning": {
    "message": "Âĺl̂óŵéd̂ ẃît́ĥ ẃâŕn̂ín̂ǵ"
  },
  "lighthouse-core/audits/large-javascript-libraries.js | columnLibraryName": {
    "message": "L̂íb̂ŕâŕŷ"
  },
  "lighthouse-core/audits/large-javascript-libraries.js | description": {
    "message": "L̂ár̂ǵê J́âv́âŚĉŕîṕt̂ ĺîb́r̂ár̂íêś ĉán̂ ĺêád̂ t́ô ṕôór̂ ṕêŕf̂ór̂ḿâńĉé. P̂ŕêf́êŕ ŝḿâĺl̂ér̂, f́ûńĉt́îón̂ál̂ĺŷ éq̂úîv́âĺêńt̂ ĺîb́r̂ár̂íêś t̂ó r̂éd̂úĉé ŷóûŕ b̂ún̂d́l̂é ŝíẑé. [L̂éâŕn̂ ḿôŕê](https://developers.google.com/web/fundamentals/performance/webpack/decrease-frontend-size#optimize_dependencies)."
  },
  "lighthouse-core/audits/large-javascript-libraries.js | displayValue": {
    "message": "{libraryCount, plural,\n    =1 {1 l̂ár̂ǵê ĺîb́r̂ár̂ý f̂óûńd̂}\n    other {# ĺâŕĝé l̂íb̂ŕâŕîéŝ f́ôún̂d́}\n    }"
  },
  "lighthouse-core/audits/large-javascript-libraries.js | failureTitle": {
    "message": "R̂ép̂ĺâćê ún̂ńêćêśŝár̂íl̂ý l̂ár̂ǵê J́âv́âŚĉŕîṕt̂ ĺîb́r̂ár̂íêś"
  },
  "lighthouse-core/audits/large-javascript-libraries.js | title": {
    "message": "Âv́ôíd̂ś l̂ár̂ǵê J́âv́âŚĉŕîṕt̂ ĺîb́r̂ár̂íêś ŵít̂h́ ŝḿâĺl̂ér̂ ál̂t́êŕn̂át̂ív̂éŝ"
  },
  "lighthouse-core/audits/largest-contentful-paint-element.js | description": {
    "message": "T̂h́îś îś t̂h́ê ĺâŕĝéŝt́ ĉón̂t́êńt̂f́ûĺ êĺêḿêńt̂ ṕâín̂t́êd́ ŵít̂h́îń t̂h́ê v́îéŵṕôŕt̂. [Ĺêár̂ń M̂ór̂é](https://web.dev/lighthouse-largest-contentful-paint/)"
  },
  "lighthouse-core/audits/largest-contentful-paint-element.js | title": {
    "message": "L̂ár̂ǵêśt̂ Ćôńt̂én̂t́f̂úl̂ Ṕâín̂t́ êĺêḿêńt̂"
  },
  "lighthouse-core/audits/layout-shift-elements.js | columnContribution": {
    "message": "ĈĹŜ Ćôńt̂ŕîb́ût́îón̂"
  },
  "lighthouse-core/audits/layout-shift-elements.js | description": {
    "message": "T̂h́êśê D́ÔḾ êĺêḿêńt̂ś ĉón̂t́r̂íb̂út̂é m̂óŝt́ t̂ó t̂h́ê ĆL̂Ś ôf́ t̂h́ê ṕâǵê."
  },
  "lighthouse-core/audits/layout-shift-elements.js | title": {
    "message": "Âv́ôíd̂ ĺâŕĝé l̂áŷóût́ ŝh́îf́t̂ś"
  },
  "lighthouse-core/audits/long-tasks.js | description": {
    "message": "L̂íŝt́ŝ t́ĥé l̂ón̂ǵêśt̂ t́âśk̂ś ôń t̂h́ê ḿâín̂ t́ĥŕêád̂, úŝéf̂úl̂ f́ôŕ îd́êńt̂íf̂ýîńĝ ẃôŕŝt́ ĉón̂t́r̂íb̂út̂ór̂ś t̂ó îńp̂út̂ d́êĺâý. [L̂éâŕn̂ ḿôŕê](https://web.dev/long-tasks-devtools/)"
  },
  "lighthouse-core/audits/long-tasks.js | displayValue": {
    "message": "{itemCount, plural,\n  =1 {# l̂ón̂ǵ t̂áŝḱ f̂óûńd̂}\n  other {# ĺôńĝ t́âśk̂ś f̂óûńd̂}\n  }"
  },
  "lighthouse-core/audits/long-tasks.js | title": {
    "message": "Âv́ôíd̂ ĺôńĝ ḿâín̂-t́ĥŕêád̂ t́âśk̂ś"
  },
  "lighthouse-core/audits/mainthread-work-breakdown.js | columnCategory": {
    "message": "Ĉát̂éĝór̂ý"
  },
  "lighthouse-core/audits/mainthread-work-breakdown.js | description": {
    "message": "Ĉón̂śîd́êŕ r̂éd̂úĉín̂ǵ t̂h́ê t́îḿê śp̂én̂t́ p̂ár̂śîńĝ, ćôḿp̂íl̂ín̂ǵ âńd̂ éx̂éĉút̂ín̂ǵ ĴŚ. Ŷóû ḿâý f̂ín̂d́ d̂él̂ív̂ér̂ín̂ǵ ŝḿâĺl̂ér̂ J́Ŝ ṕâýl̂óâd́ŝ h́êĺp̂ś ŵít̂h́ t̂h́îś. [L̂éâŕn̂ ḿôŕê](https://web.dev/mainthread-work-breakdown/)"
  },
  "lighthouse-core/audits/mainthread-work-breakdown.js | failureTitle": {
    "message": "M̂ín̂ím̂íẑé m̂áîń-t̂h́r̂éâd́ ŵór̂ḱ"
  },
  "lighthouse-core/audits/mainthread-work-breakdown.js | title": {
    "message": "M̂ín̂ím̂íẑéŝ ḿâín̂-t́ĥŕêád̂ ẃôŕk̂"
  },
  "lighthouse-core/audits/manual/pwa-cross-browser.js | description": {
    "message": "T̂ó r̂éâćĥ t́ĥé m̂óŝt́ n̂úm̂b́êŕ ôf́ ûśêŕŝ, śît́êś ŝh́ôúl̂d́ ŵór̂ḱ âćr̂óŝś êv́êŕŷ ḿâj́ôŕ b̂ŕôẃŝér̂. [Ĺêár̂ń m̂ór̂é](https://web.dev/pwa-cross-browser/)."
  },
  "lighthouse-core/audits/manual/pwa-cross-browser.js | title": {
    "message": "Ŝít̂é ŵór̂ḱŝ ćr̂óŝś-b̂ŕôẃŝér̂"
  },
  "lighthouse-core/audits/manual/pwa-each-page-has-url.js | description": {
    "message": "Êńŝúr̂é îńd̂ív̂íd̂úâĺ p̂áĝéŝ ár̂é d̂éêṕ l̂ín̂ḱâb́l̂é v̂íâ ÚR̂Ĺ âńd̂ t́ĥát̂ ÚR̂Ĺŝ ár̂é ûńîq́ûé f̂ór̂ t́ĥé p̂úr̂ṕôśê óf̂ śĥár̂éâb́îĺît́ŷ ón̂ śôćîál̂ ḿêd́îá. [L̂éâŕn̂ ḿôŕê](https://web.dev/pwa-each-page-has-url/)."
  },
  "lighthouse-core/audits/manual/pwa-each-page-has-url.js | title": {
    "message": "Êáĉh́ p̂áĝé ĥáŝ á ÛŔL̂"
  },
  "lighthouse-core/audits/manual/pwa-page-transitions.js | description": {
    "message": "T̂ŕâńŝít̂íôńŝ śĥóûĺd̂ f́êél̂ śn̂áp̂ṕŷ áŝ ýôú t̂áp̂ ár̂óûńd̂, év̂én̂ ón̂ á ŝĺôẃ n̂ét̂ẃôŕk̂. T́ĥíŝ éx̂ṕêŕîén̂ćê íŝ ḱêý t̂ó â úŝér̂'ś p̂ér̂ćêṕt̂íôń ôf́ p̂ér̂f́ôŕm̂án̂ćê. [Ĺêár̂ń m̂ór̂é](https://web.dev/pwa-page-transitions/)."
  },
  "lighthouse-core/audits/manual/pwa-page-transitions.js | title": {
    "message": "P̂áĝé t̂ŕâńŝít̂íôńŝ d́ôń't̂ f́êél̂ ĺîḱê t́ĥéŷ b́l̂óĉḱ ôń t̂h́ê ńêt́ŵór̂ḱ"
  },
  "lighthouse-core/audits/maskable-icon.js | description": {
    "message": "Â ḿâśk̂áb̂ĺê íĉón̂ én̂śûŕêś t̂h́ât́ t̂h́ê ím̂áĝé f̂íl̂ĺŝ t́ĥé êńt̂ír̂é ŝh́âṕê ẃît́ĥóût́ b̂éîńĝ ĺêt́t̂ér̂b́ôx́êd́ ŵh́êń îńŝt́âĺl̂ín̂ǵ t̂h́ê áp̂ṕ ôń â d́êv́îćê. [Ĺêár̂ń m̂ór̂é](https://web.dev/maskable-icon-audit/)."
  },
  "lighthouse-core/audits/maskable-icon.js | failureTitle": {
    "message": "M̂án̂íf̂éŝt́ d̂óêśn̂'t́ ĥáv̂é â ḿâśk̂áb̂ĺê íĉón̂"
  },
  "lighthouse-core/audits/maskable-icon.js | title": {
    "message": "M̂án̂íf̂éŝt́ ĥáŝ á m̂áŝḱâb́l̂é îćôń"
  },
  "lighthouse-core/audits/metrics/cumulative-layout-shift.js | description": {
    "message": "Ĉúm̂úl̂át̂ív̂é L̂áŷóût́ Ŝh́îf́t̂ ḿêáŝúr̂éŝ t́ĥé m̂óv̂ém̂én̂t́ ôf́ v̂íŝíb̂ĺê él̂ém̂én̂t́ŝ ẃît́ĥín̂ t́ĥé v̂íêẃp̂ór̂t́. [L̂éâŕn̂ ḿôŕê](https://web.dev/cls/)."
  },
  "lighthouse-core/audits/metrics/estimated-input-latency.js | description": {
    "message": "Êśt̂ím̂át̂éd̂ Ín̂ṕût́ L̂át̂én̂ćŷ íŝ án̂ éŝt́îḿât́ê óf̂ h́ôẃ l̂ón̂ǵ ŷóûŕ âṕp̂ t́âḱêś t̂ó r̂éŝṕôńd̂ t́ô úŝér̂ ín̂ṕût́, îń m̂íl̂ĺîśêćôńd̂ś, d̂úr̂ín̂ǵ t̂h́ê b́ûśîéŝt́ 5ŝ ẃîńd̂óŵ óf̂ ṕâǵê ĺôád̂. Íf̂ ýôúr̂ ĺât́êńĉý îś ĥíĝh́êŕ t̂h́âń 50 m̂ś, ûśêŕŝ ḿâý p̂ér̂ćêív̂é ŷóûŕ âṕp̂ áŝ ĺâǵĝý. [L̂éâŕn̂ ḿôŕê](https://web.dev/estimated-input-latency/)."
  },
  "lighthouse-core/audits/metrics/first-contentful-paint.js | description": {
    "message": "F̂ír̂śt̂ Ćôńt̂én̂t́f̂úl̂ Ṕâín̂t́ m̂ár̂ḱŝ t́ĥé t̂ím̂é ât́ ŵh́îćĥ t́ĥé f̂ír̂śt̂ t́êx́t̂ ór̂ ím̂áĝé îś p̂áîńt̂éd̂. [Ĺêár̂ń m̂ór̂é](https://web.dev/first-contentful-paint/)."
  },
  "lighthouse-core/audits/metrics/first-cpu-idle.js | description": {
    "message": "F̂ír̂śt̂ ĆP̂Ú Îd́l̂é m̂ár̂ḱŝ t́ĥé f̂ír̂śt̂ t́îḿê át̂ ẃĥíĉh́ t̂h́ê ṕâǵê'ś m̂áîń t̂h́r̂éâd́ îś q̂úîét̂ én̂óûǵĥ t́ô h́âńd̂ĺê ín̂ṕût́.  [L̂éâŕn̂ ḿôŕê](https://web.dev/first-cpu-idle/)."
  },
  "lighthouse-core/audits/metrics/first-meaningful-paint.js | description": {
    "message": "F̂ír̂śt̂ Ḿêán̂ín̂ǵf̂úl̂ Ṕâín̂t́ m̂éâśûŕêś ŵh́êń t̂h́ê ṕr̂ím̂ár̂ý ĉón̂t́êńt̂ óf̂ á p̂áĝé îś v̂íŝíb̂ĺê. [Ĺêár̂ń m̂ór̂é](https://web.dev/first-meaningful-paint/)."
  },
  "lighthouse-core/audits/metrics/interactive.js | description": {
    "message": "T̂ím̂é t̂ó îńt̂ér̂áĉt́îv́ê íŝ t́ĥé âḿôún̂t́ ôf́ t̂ím̂é ît́ t̂ák̂éŝ f́ôŕ t̂h́ê ṕâǵê t́ô b́êćôḿê f́ûĺl̂ý îńt̂ér̂áĉt́îv́ê. [Ĺêár̂ń m̂ór̂é](https://web.dev/interactive/)."
  },
  "lighthouse-core/audits/metrics/largest-contentful-paint.js | description": {
    "message": "L̂ár̂ǵêśt̂ Ćôńt̂én̂t́f̂úl̂ Ṕâín̂t́ m̂ár̂ḱŝ t́ĥé t̂ím̂é ât́ ŵh́îćĥ t́ĥé l̂ár̂ǵêśt̂ t́êx́t̂ ór̂ ím̂áĝé îś p̂áîńt̂éd̂. [Ĺêár̂ń m̂ór̂é](https://web.dev/lighthouse-largest-contentful-paint/)"
  },
  "lighthouse-core/audits/metrics/max-potential-fid.js | description": {
    "message": "T̂h́ê ḿâx́îḿûḿ p̂ót̂én̂t́îál̂ F́îŕŝt́ Îńp̂út̂ D́êĺâý t̂h́ât́ ŷóûŕ ûśêŕŝ ćôúl̂d́ êx́p̂ér̂íêńĉé îś t̂h́ê d́ûŕât́îón̂ óf̂ t́ĥé l̂ón̂ǵêśt̂ t́âśk̂. [Ĺêár̂ń m̂ór̂é](https://web.dev/lighthouse-max-potential-fid/)."
  },
  "lighthouse-core/audits/metrics/speed-index.js | description": {
    "message": "Ŝṕêéd̂ Ín̂d́êx́ ŝh́ôẃŝ h́ôẃ q̂úîćk̂ĺŷ t́ĥé ĉón̂t́êńt̂ś ôf́ â ṕâǵê ár̂é v̂íŝíb̂ĺŷ ṕôṕûĺât́êd́. [L̂éâŕn̂ ḿôŕê](https://web.dev/speed-index/)."
  },
  "lighthouse-core/audits/metrics/total-blocking-time.js | description": {
    "message": "Ŝúm̂ óf̂ ál̂ĺ t̂ím̂é p̂ér̂íôd́ŝ b́êt́ŵéêń F̂ĆP̂ án̂d́ T̂ím̂é t̂ó Îńt̂ér̂áĉt́îv́ê, ẃĥén̂ t́âśk̂ ĺêńĝt́ĥ éx̂ćêéd̂éd̂ 50ḿŝ, éx̂ṕr̂éŝśêd́ îń m̂íl̂ĺîśêćôńd̂ś. [L̂éâŕn̂ ḿôŕê](https://web.dev/lighthouse-total-blocking-time/)."
  },
  "lighthouse-core/audits/network-rtt.js | description": {
    "message": "N̂ét̂ẃôŕk̂ ŕôún̂d́ t̂ŕîṕ t̂ím̂éŝ (ŔT̂T́) ĥáv̂é â ĺâŕĝé îḿp̂áĉt́ ôń p̂ér̂f́ôŕm̂án̂ćê. Íf̂ t́ĥé R̂T́T̂ t́ô án̂ ór̂íĝín̂ íŝ h́îǵĥ, ít̂'ś âń îńd̂íĉát̂íôń t̂h́ât́ ŝér̂v́êŕŝ ćl̂óŝér̂ t́ô t́ĥé ûśêŕ ĉóûĺd̂ ím̂ṕr̂óv̂é p̂ér̂f́ôŕm̂án̂ćê. [Ĺêár̂ń m̂ór̂é](https://hpbn.co/primer-on-latency-and-bandwidth/)."
  },
  "lighthouse-core/audits/network-rtt.js | title": {
    "message": "N̂ét̂ẃôŕk̂ Ŕôún̂d́ T̂ŕîṕ T̂ím̂éŝ"
  },
  "lighthouse-core/audits/network-server-latency.js | description": {
    "message": "Ŝér̂v́êŕ l̂át̂én̂ćîéŝ ćâń îḿp̂áĉt́ ŵéb̂ ṕêŕf̂ór̂ḿâńĉé. Îf́ t̂h́ê śêŕv̂ér̂ ĺât́êńĉý ôf́ âń ôŕîǵîń îś ĥíĝh́, ît́'ŝ án̂ ín̂d́îćât́îón̂ t́ĥé ŝér̂v́êŕ îś ôv́êŕl̂óâd́êd́ ôŕ ĥáŝ ṕôór̂ b́âćk̂én̂d́ p̂ér̂f́ôŕm̂án̂ćê. [Ĺêár̂ń m̂ór̂é](https://hpbn.co/primer-on-web-performance/#analyzing-the-resource-waterfall)."
  },
  "lighthouse-core/audits/network-server-latency.js | title": {
    "message": "Ŝér̂v́êŕ B̂áĉḱêńd̂ Ĺât́êńĉíêś"
  },
  "lighthouse-core/audits/no-unload-listeners.js | description": {
    "message": "T̂h́ê `unload` év̂én̂t́ d̂óêś n̂ót̂ f́îŕê ŕêĺîáb̂ĺŷ án̂d́ l̂íŝt́êńîńĝ f́ôŕ ît́ ĉán̂ ṕr̂év̂én̂t́ b̂ŕôẃŝér̂ óp̂t́îḿîźât́îón̂ś l̂ík̂é t̂h́ê B́âćk̂-F́ôŕŵár̂d́ Ĉáĉh́ê. Ćôńŝíd̂ér̂ úŝín̂ǵ t̂h́ê `pagehide` ór̂ `visibilitychange` év̂én̂t́ŝ ín̂śt̂éâd́. [L̂éâŕn̂ ḿôŕê](https://developers.google.com/web/updates/2018/07/page-lifecycle-api#the-unload-event)"
  },
  "lighthouse-core/audits/no-unload-listeners.js | failureTitle": {
    "message": "R̂éĝíŝt́êŕŝ án̂ `unload` ĺîśt̂én̂ér̂"
  },
  "lighthouse-core/audits/no-unload-listeners.js | title": {
    "message": "Âv́ôíd̂ś `unload` êv́êńt̂ ĺîśt̂én̂ér̂ś"
  },
  "lighthouse-core/audits/non-composited-animations.js | description": {
    "message": "Âńîḿât́îón̂ś ŵh́îćĥ ár̂é n̂ót̂ ćôḿp̂óŝít̂éd̂ ćâń b̂é ĵán̂ḱŷ án̂d́ îńĉŕêáŝé ĈĹŜ. [Ĺêár̂ń m̂ór̂é](https://web.dev/non-composited-animations)"
  },
  "lighthouse-core/audits/non-composited-animations.js | displayValue": {
    "message": "{itemCount, plural,\n  =1 {# âńîḿât́êd́ êĺêḿêńt̂ f́ôún̂d́}\n  other {# âńîḿât́êd́ êĺêḿêńt̂ś f̂óûńd̂}\n  }"
  },
  "lighthouse-core/audits/non-composited-animations.js | filterMayMovePixels": {
    "message": "F̂íl̂t́êŕ-r̂él̂át̂éd̂ ṕr̂óp̂ér̂t́ŷ ḿâý m̂óv̂é p̂íx̂él̂ś"
  },
  "lighthouse-core/audits/non-composited-animations.js | incompatibleAnimations": {
    "message": "T̂ár̂ǵêt́ ĥáŝ án̂ót̂h́êŕ âńîḿât́îón̂ ẃĥíĉh́ îś îńĉóm̂ṕât́îb́l̂é"
  },
  "lighthouse-core/audits/non-composited-animations.js | nonReplaceCompositeMode": {
    "message": "Êf́f̂éĉt́ ĥáŝ ćôḿp̂óŝít̂é m̂ód̂é ôt́ĥér̂ t́ĥán̂ \"ŕêṕl̂áĉé\""
  },
  "lighthouse-core/audits/non-composited-animations.js | title": {
    "message": "Âv́ôíd̂ ńôń-ĉóm̂ṕôśît́êd́ âńîḿât́îón̂ś"
  },
  "lighthouse-core/audits/non-composited-animations.js | transformDependsBoxSize": {
    "message": "T̂ŕâńŝf́ôŕm̂-ŕêĺât́êd́ p̂ŕôṕêŕt̂ý d̂ép̂én̂d́ŝ ón̂ b́ôx́ ŝíẑé"
  },
  "lighthouse-core/audits/non-composited-animations.js | unsupportedCSSProperty": {
    "message": "{propertyCount, plural,\n    =1 {Ûńŝúp̂ṕôŕt̂éd̂ ĆŜŚ P̂ŕôṕêŕt̂ý: {properties}}\n    other {Ûńŝúp̂ṕôŕt̂éd̂ ĆŜŚ P̂ŕôṕêŕt̂íêś: {properties}}\n  }"
  },
  "lighthouse-core/audits/non-composited-animations.js | unsupportedTimingParameters": {
    "message": "Êf́f̂éĉt́ ĥáŝ ún̂śûṕp̂ór̂t́êd́ t̂ím̂ín̂ǵ p̂ár̂ám̂ét̂ér̂ś"
  },
  "lighthouse-core/audits/performance-budget.js | description": {
    "message": "K̂éêṕ t̂h́ê q́ûán̂t́ît́ŷ án̂d́ ŝíẑé ôf́ n̂ét̂ẃôŕk̂ ŕêq́ûéŝt́ŝ ún̂d́êŕ t̂h́ê t́âŕĝét̂ś ŝét̂ b́ŷ t́ĥé p̂ŕôv́îd́êd́ p̂ér̂f́ôŕm̂án̂ćê b́ûd́ĝét̂. [Ĺêár̂ń m̂ór̂é](https://developers.google.com/web/tools/lighthouse/audits/budgets)."
  },
  "lighthouse-core/audits/performance-budget.js | requestCountOverBudget": {
    "message": "{count, plural,\n    =1 {1 r̂éq̂úêśt̂}\n    other {# ŕêq́ûéŝt́ŝ}\n   }"
  },
  "lighthouse-core/audits/performance-budget.js | title": {
    "message": "P̂ér̂f́ôŕm̂án̂ćê b́ûd́ĝét̂"
  },
  "lighthouse-core/audits/preload-fonts.js | description": {
    "message": "P̂ŕêĺôád̂ `optional` f́ôńt̂ś ŝó f̂ír̂śt̂-t́îḿê v́îśît́ôŕŝ ḿâý ûśê t́ĥém̂. [Ĺêár̂ń m̂ór̂é](https://web.dev/preload-optional-fonts/)"
  },
  "lighthouse-core/audits/preload-fonts.js | failureTitle": {
    "message": "F̂ón̂t́ŝ ẃît́ĥ `font-display: optional` ár̂é n̂ót̂ ṕr̂él̂óâd́êd́"
  },
  "lighthouse-core/audits/preload-fonts.js | title": {
    "message": "F̂ón̂t́ŝ ẃît́ĥ `font-display: optional` ár̂é p̂ŕêĺôád̂éd̂"
  },
  "lighthouse-core/audits/preload-lcp-image.js | description": {
    "message": "P̂ŕêĺôád̂ t́ĥé îḿâǵê úŝéd̂ b́ŷ t́ĥé L̂ĆP̂ él̂ém̂én̂t́ îń ôŕd̂ér̂ t́ô ím̂ṕr̂óv̂é ŷóûŕ L̂ĆP̂ t́îḿê. [Ĺêár̂ń m̂ór̂é](https://web.dev/optimize-lcp/#preload-important-resources)."
  },
  "lighthouse-core/audits/preload-lcp-image.js | title": {
    "message": "P̂ŕêĺôád̂ Ĺâŕĝéŝt́ Ĉón̂t́êńt̂f́ûĺ P̂áîńt̂ ím̂áĝé"
  },
  "lighthouse-core/audits/redirects-http.js | description": {
    "message": "Îf́ ŷóû'v́ê ál̂ŕêád̂ý ŝét̂ úp̂ H́T̂T́P̂Ś, m̂ák̂é ŝúr̂é t̂h́ât́ ŷóû ŕêd́îŕêćt̂ ál̂ĺ ĤT́T̂Ṕ t̂ŕâf́f̂íĉ t́ô H́T̂T́P̂Ś îń ôŕd̂ér̂ t́ô én̂áb̂ĺê śêćûŕê ẃêb́ f̂éât́ûŕêś f̂ór̂ ál̂ĺ ŷóûŕ ûśêŕŝ. [Ĺêár̂ń m̂ór̂é](https://web.dev/redirects-http/)."
  },
  "lighthouse-core/audits/redirects-http.js | failureTitle": {
    "message": "D̂óêś n̂ót̂ ŕêd́îŕêćt̂ H́T̂T́P̂ t́r̂áf̂f́îć t̂ó ĤT́T̂ṔŜ"
  },
  "lighthouse-core/audits/redirects-http.js | title": {
    "message": "R̂éd̂ír̂éĉt́ŝ H́T̂T́P̂ t́r̂áf̂f́îć t̂ó ĤT́T̂ṔŜ"
  },
  "lighthouse-core/audits/redirects.js | description": {
    "message": "R̂éd̂ír̂éĉt́ŝ ín̂t́r̂ód̂úĉé âd́d̂ít̂íôńâĺ d̂él̂áŷś b̂éf̂ór̂é t̂h́ê ṕâǵê ćâń b̂é l̂óâd́êd́. [L̂éâŕn̂ ḿôŕê](https://web.dev/redirects/)."
  },
  "lighthouse-core/audits/redirects.js | title": {
    "message": "Âv́ôíd̂ ḿûĺt̂íp̂ĺê ṕâǵê ŕêd́îŕêćt̂ś"
  },
  "lighthouse-core/audits/resource-summary.js | description": {
    "message": "T̂ó ŝét̂ b́ûd́ĝét̂ś f̂ór̂ t́ĥé q̂úâńt̂ít̂ý âńd̂ śîźê óf̂ ṕâǵê ŕêśôúr̂ćêś, âd́d̂ á b̂úd̂ǵêt́.ĵśôń f̂íl̂é. [L̂éâŕn̂ ḿôŕê](https://web.dev/use-lighthouse-for-performance-budgets/)."
  },
  "lighthouse-core/audits/resource-summary.js | displayValue": {
    "message": "{requestCount, plural, =1 {1 r̂éq̂úêśt̂ • {byteCount, number, bytes} ḰîB́} other {# r̂éq̂úêśt̂ś • {byteCount, number, bytes} K̂íB̂}}"
  },
  "lighthouse-core/audits/resource-summary.js | title": {
    "message": "K̂éêṕ r̂éq̂úêśt̂ ćôún̂t́ŝ ĺôẃ âńd̂ t́r̂án̂śf̂ér̂ śîźêś ŝḿâĺl̂"
  },
  "lighthouse-core/audits/seo/canonical.js | description": {
    "message": "Ĉán̂ón̂íĉál̂ ĺîńk̂ś ŝúĝǵêśt̂ ẃĥíĉh́ ÛŔL̂ t́ô śĥóŵ ín̂ śêár̂ćĥ ŕêśûĺt̂ś. [L̂éâŕn̂ ḿôŕê](https://web.dev/canonical/)."
  },
  "lighthouse-core/audits/seo/canonical.js | explanationConflict": {
    "message": "M̂úl̂t́îṕl̂é ĉón̂f́l̂íĉt́îńĝ ÚR̂Ĺŝ ({urlList})"
  },
  "lighthouse-core/audits/seo/canonical.js | explanationDifferentDomain": {
    "message": "P̂óîńt̂ś t̂ó â d́îf́f̂ér̂én̂t́ d̂óm̂áîń ({url})"
  },
  "lighthouse-core/audits/seo/canonical.js | explanationInvalid": {
    "message": "Îńv̂ál̂íd̂ ÚR̂Ĺ ({url})"
  },
  "lighthouse-core/audits/seo/canonical.js | explanationPointsElsewhere": {
    "message": "P̂óîńt̂ś t̂ó âńôt́ĥér̂ `hreflang` ĺôćât́îón̂ ({url})"
  },
  "lighthouse-core/audits/seo/canonical.js | explanationRelative": {
    "message": "R̂él̂át̂ív̂é ÛŔL̂ ({url})"
  },
  "lighthouse-core/audits/seo/canonical.js | explanationRoot": {
    "message": "P̂óîńt̂ś t̂ó t̂h́ê d́ôḿâín̂'ś r̂óôt́ ÛŔL̂ (t́ĥé ĥóm̂ép̂áĝé), îńŝt́êád̂ óf̂ án̂ éq̂úîv́âĺêńt̂ ṕâǵê óf̂ ćôńt̂én̂t́"
  },
  "lighthouse-core/audits/seo/canonical.js | failureTitle": {
    "message": "D̂óĉúm̂én̂t́ d̂óêś n̂ót̂ h́âv́ê á v̂ál̂íd̂ `rel=canonical`"
  },
  "lighthouse-core/audits/seo/canonical.js | title": {
    "message": "D̂óĉúm̂én̂t́ ĥáŝ á v̂ál̂íd̂ `rel=canonical`"
  },
  "lighthouse-core/audits/seo/crawlable-anchors.js | columnFailingLink": {
    "message": "Ûńĉŕâẃl̂áb̂ĺê Ĺîńk̂"
  },
  "lighthouse-core/audits/seo/crawlable-anchors.js | description": {
    "message": "Ŝéâŕĉh́ êńĝín̂éŝ ḿâý ûśê `href` át̂t́r̂íb̂út̂éŝ ón̂ ĺîńk̂ś t̂ó ĉŕâẃl̂ ẃêb́ŝít̂éŝ. Én̂śûŕê t́ĥát̂ t́ĥé `href` ât́t̂ŕîb́ût́ê óf̂ án̂ćĥór̂ él̂ém̂én̂t́ŝ ĺîńk̂ś t̂ó âń âṕp̂ŕôṕr̂íât́ê d́êśt̂ín̂át̂íôń, ŝó m̂ór̂é p̂áĝéŝ óf̂ t́ĥé ŝít̂é ĉán̂ b́ê d́îśĉóv̂ér̂éd̂. [Ĺêár̂ń M̂ór̂é](https://support.google.com/webmasters/answer/9112205)"
  },
  "lighthouse-core/audits/seo/crawlable-anchors.js | failureTitle": {
    "message": "L̂ín̂ḱŝ ár̂é n̂ót̂ ćr̂áŵĺâb́l̂é"
  },
  "lighthouse-core/audits/seo/crawlable-anchors.js | title": {
    "message": "L̂ín̂ḱŝ ár̂é ĉŕâẃl̂áb̂ĺê"
  },
  "lighthouse-core/audits/seo/font-size.js | additionalIllegibleText": {
    "message": "Âd́d̂'ĺ îĺl̂éĝíb̂ĺê t́êx́t̂"
  },
  "lighthouse-core/audits/seo/font-size.js | columnFontSize": {
    "message": "F̂ón̂t́ Ŝíẑé"
  },
  "lighthouse-core/audits/seo/font-size.js | columnPercentPageText": {
    "message": "% ôf́ P̂áĝé T̂éx̂t́"
  },
  "lighthouse-core/audits/seo/font-size.js | columnSelector": {
    "message": "Ŝél̂éĉt́ôŕ"
  },
  "lighthouse-core/audits/seo/font-size.js | description": {
    "message": "F̂ón̂t́ ŝíẑéŝ ĺêśŝ t́ĥán̂ 12ṕx̂ ár̂é t̂óô śm̂ál̂ĺ t̂ó b̂é l̂éĝíb̂ĺê án̂d́ r̂éq̂úîŕê ḿôb́îĺê v́îśît́ôŕŝ t́ô “ṕîńĉh́ t̂ó ẑóôḿ” îń ôŕd̂ér̂ t́ô ŕêád̂. Śt̂ŕîv́ê t́ô h́âv́ê >60% óf̂ ṕâǵê t́êx́t̂ ≥12ṕx̂. [Ĺêár̂ń m̂ór̂é](https://web.dev/font-size/)."
  },
  "lighthouse-core/audits/seo/font-size.js | displayValue": {
    "message": "{decimalProportion, number, extendedPercent} l̂éĝíb̂ĺê t́êx́t̂"
  },
  "lighthouse-core/audits/seo/font-size.js | explanationViewport": {
    "message": "T̂éx̂t́ îś îĺl̂éĝíb̂ĺê b́êćâúŝé t̂h́êŕê'ś n̂ó v̂íêẃp̂ór̂t́ m̂ét̂á t̂áĝ óp̂t́îḿîźêd́ f̂ór̂ ḿôb́îĺê śĉŕêén̂ś."
  },
  "lighthouse-core/audits/seo/font-size.js | failureTitle": {
    "message": "D̂óĉúm̂én̂t́ d̂óêśn̂'t́ ûśê ĺêǵîb́l̂é f̂ón̂t́ ŝíẑéŝ"
  },
  "lighthouse-core/audits/seo/font-size.js | legibleText": {
    "message": "L̂éĝíb̂ĺê t́êx́t̂"
  },
  "lighthouse-core/audits/seo/font-size.js | title": {
    "message": "D̂óĉúm̂én̂t́ ûśêś l̂éĝíb̂ĺê f́ôńt̂ śîźêś"
  },
  "lighthouse-core/audits/seo/hreflang.js | description": {
    "message": "ĥŕêf́l̂án̂ǵ l̂ín̂ḱŝ t́êĺl̂ śêár̂ćĥ én̂ǵîńêś ŵh́ât́ v̂ér̂śîón̂ óf̂ á p̂áĝé t̂h́êý ŝh́ôúl̂d́ l̂íŝt́ îń ŝéâŕĉh́ r̂éŝúl̂t́ŝ f́ôŕ â ǵîv́êń l̂án̂ǵûáĝé ôŕ r̂éĝíôń. [L̂éâŕn̂ ḿôŕê](https://web.dev/hreflang/)."
  },
  "lighthouse-core/audits/seo/hreflang.js | failureTitle": {
    "message": "D̂óĉúm̂én̂t́ d̂óêśn̂'t́ ĥáv̂é â v́âĺîd́ `hreflang`"
  },
  "lighthouse-core/audits/seo/hreflang.js | notFullyQualified": {
    "message": "R̂él̂át̂ív̂é ĥŕêf́ v̂ál̂úê"
  },
  "lighthouse-core/audits/seo/hreflang.js | title": {
    "message": "D̂óĉúm̂én̂t́ ĥáŝ á v̂ál̂íd̂ `hreflang`"
  },
  "lighthouse-core/audits/seo/hreflang.js | unexpectedLanguage": {
    "message": "Ûńêx́p̂éĉt́êd́ l̂án̂ǵûáĝé ĉód̂é"
  },
  "lighthouse-core/audits/seo/http-status-code.js | description": {
    "message": "P̂áĝéŝ ẃît́ĥ ún̂śûćĉéŝśf̂úl̂ H́T̂T́P̂ śt̂át̂úŝ ćôd́êś m̂áŷ ńôt́ b̂é îńd̂éx̂éd̂ ṕr̂óp̂ér̂ĺŷ. [Ĺêár̂ń m̂ór̂é](https://web.dev/http-status-code/)."
  },
  "lighthouse-core/audits/seo/http-status-code.js | failureTitle": {
    "message": "P̂áĝé ĥáŝ ún̂śûćĉéŝśf̂úl̂ H́T̂T́P̂ śt̂át̂úŝ ćôd́ê"
  },
  "lighthouse-core/audits/seo/http-status-code.js | title": {
    "message": "P̂áĝé ĥáŝ śûćĉéŝśf̂úl̂ H́T̂T́P̂ śt̂át̂úŝ ćôd́ê"
  },
  "lighthouse-core/audits/seo/is-crawlable.js | description": {
    "message": "Ŝéâŕĉh́ êńĝín̂éŝ ár̂é ûńâb́l̂é t̂ó îńĉĺûd́ê ýôúr̂ ṕâǵêś îń ŝéâŕĉh́ r̂éŝúl̂t́ŝ íf̂ t́ĥéŷ d́ôń't̂ h́âv́ê ṕêŕm̂íŝśîón̂ t́ô ćr̂áŵĺ t̂h́êḿ. [L̂éâŕn̂ ḿôŕê](https://web.dev/is-crawable/)."
  },
  "lighthouse-core/audits/seo/is-crawlable.js | failureTitle": {
    "message": "P̂áĝé îś b̂ĺôćk̂éd̂ f́r̂óm̂ ín̂d́êx́îńĝ"
  },
  "lighthouse-core/audits/seo/is-crawlable.js | title": {
    "message": "P̂áĝé îśn̂’t́ b̂ĺôćk̂éd̂ f́r̂óm̂ ín̂d́êx́îńĝ"
  },
  "lighthouse-core/audits/seo/link-text.js | description": {
    "message": "D̂éŝćr̂íp̂t́îv́ê ĺîńk̂ t́êx́t̂ h́êĺp̂ś ŝéâŕĉh́ êńĝín̂éŝ ún̂d́êŕŝt́âńd̂ ýôúr̂ ćôńt̂én̂t́. [L̂éâŕn̂ ḿôŕê](https://web.dev/link-text/)."
  },
  "lighthouse-core/audits/seo/link-text.js | displayValue": {
    "message": "{itemCount, plural,\n    =1 {1 l̂ín̂ḱ f̂óûńd̂}\n    other {# ĺîńk̂ś f̂óûńd̂}\n    }"
  },
  "lighthouse-core/audits/seo/link-text.js | failureTitle": {
    "message": "L̂ín̂ḱŝ d́ô ńôt́ ĥáv̂é d̂éŝćr̂íp̂t́îv́ê t́êx́t̂"
  },
  "lighthouse-core/audits/seo/link-text.js | title": {
    "message": "L̂ín̂ḱŝ h́âv́ê d́êśĉŕîṕt̂ív̂é t̂éx̂t́"
  },
  "lighthouse-core/audits/seo/manual/structured-data.js | description": {
    "message": "R̂ún̂ t́ĥé [Ŝt́r̂úĉt́ûŕêd́ D̂át̂á T̂éŝt́îńĝ T́ôól̂](https://search.google.com/structured-data/testing-tool/) án̂d́ t̂h́ê [Śt̂ŕûćt̂úr̂éd̂ D́ât́â Ĺîńt̂ér̂](http://linter.structured-data.org/) t́ô v́âĺîd́ât́ê śt̂ŕûćt̂úr̂éd̂ d́ât́â. [Ĺêár̂ń m̂ór̂é](https://web.dev/structured-data/)."
  },
  "lighthouse-core/audits/seo/manual/structured-data.js | title": {
    "message": "Ŝt́r̂úĉt́ûŕêd́ d̂át̂á îś v̂ál̂íd̂"
  },
  "lighthouse-core/audits/seo/meta-description.js | description": {
    "message": "M̂ét̂á d̂éŝćr̂íp̂t́îón̂ś m̂áŷ b́ê ín̂ćl̂úd̂éd̂ ín̂ śêár̂ćĥ ŕêśûĺt̂ś t̂ó ĉón̂ćîśêĺŷ śûḿm̂ár̂íẑé p̂áĝé ĉón̂t́êńt̂. [Ĺêár̂ń m̂ór̂é](https://web.dev/meta-description/)."
  },
  "lighthouse-core/audits/seo/meta-description.js | explanation": {
    "message": "D̂éŝćr̂íp̂t́îón̂ t́êx́t̂ íŝ ém̂ṕt̂ý."
  },
  "lighthouse-core/audits/seo/meta-description.js | failureTitle": {
    "message": "D̂óĉúm̂én̂t́ d̂óêś n̂ót̂ h́âv́ê á m̂ét̂á d̂éŝćr̂íp̂t́îón̂"
  },
  "lighthouse-core/audits/seo/meta-description.js | title": {
    "message": "D̂óĉúm̂én̂t́ ĥáŝ á m̂ét̂á d̂éŝćr̂íp̂t́îón̂"
  },
  "lighthouse-core/audits/seo/plugins.js | description": {
    "message": "Ŝéâŕĉh́ êńĝín̂éŝ ćâń't̂ ín̂d́êx́ p̂ĺûǵîń ĉón̂t́êńt̂, án̂d́ m̂án̂ý d̂év̂íĉéŝ ŕêśt̂ŕîćt̂ ṕl̂úĝín̂ś ôŕ d̂ón̂'t́ ŝúp̂ṕôŕt̂ t́ĥém̂. [Ĺêár̂ń m̂ór̂é](https://web.dev/plugins/)."
  },
  "lighthouse-core/audits/seo/plugins.js | failureTitle": {
    "message": "D̂óĉúm̂én̂t́ ûśêś p̂ĺûǵîńŝ"
  },
  "lighthouse-core/audits/seo/plugins.js | title": {
    "message": "D̂óĉúm̂én̂t́ âv́ôíd̂ś p̂ĺûǵîńŝ"
  },
  "lighthouse-core/audits/seo/robots-txt.js | description": {
    "message": "Îf́ ŷóûŕ r̂ób̂ót̂ś.t̂x́t̂ f́îĺê íŝ ḿâĺf̂ór̂ḿêd́, ĉŕâẃl̂ér̂ś m̂áŷ ńôt́ b̂é âb́l̂é t̂ó ûńd̂ér̂śt̂án̂d́ ĥóŵ ýôú ŵán̂t́ ŷóûŕ ŵéb̂śît́ê t́ô b́ê ćr̂áŵĺêd́ ôŕ îńd̂éx̂éd̂. [Ĺêár̂ń m̂ór̂é](https://web.dev/robots-txt/)."
  },
  "lighthouse-core/audits/seo/robots-txt.js | displayValueHttpBadCode": {
    "message": "R̂éq̂úêśt̂ f́ôŕ r̂ób̂ót̂ś.t̂x́t̂ ŕêt́ûŕn̂éd̂ H́T̂T́P̂ śt̂át̂úŝ: {statusCode}"
  },
  "lighthouse-core/audits/seo/robots-txt.js | displayValueValidationError": {
    "message": "{itemCount, plural,\n    =1 {1 êŕr̂ór̂ f́ôún̂d́}\n    other {# êŕr̂ór̂ś f̂óûńd̂}\n    }"
  },
  "lighthouse-core/audits/seo/robots-txt.js | explanation": {
    "message": "L̂íĝh́t̂h́ôúŝé ŵáŝ ún̂áb̂ĺê t́ô d́ôẃn̂ĺôád̂ á r̂ób̂ót̂ś.t̂x́t̂ f́îĺê"
  },
  "lighthouse-core/audits/seo/robots-txt.js | failureTitle": {
    "message": "r̂ób̂ót̂ś.t̂x́t̂ íŝ ńôt́ v̂ál̂íd̂"
  },
  "lighthouse-core/audits/seo/robots-txt.js | title": {
    "message": "r̂ób̂ót̂ś.t̂x́t̂ íŝ v́âĺîd́"
  },
  "lighthouse-core/audits/seo/tap-targets.js | description": {
    "message": "Îńt̂ér̂áĉt́îv́ê él̂ém̂én̂t́ŝ ĺîḱê b́ût́t̂ón̂ś âńd̂ ĺîńk̂ś ŝh́ôúl̂d́ b̂é l̂ár̂ǵê én̂óûǵĥ (48x́48p̂x́), âńd̂ h́âv́ê én̂óûǵĥ śp̂áĉé âŕôún̂d́ t̂h́êḿ, t̂ó b̂é êáŝý êńôúĝh́ t̂ó t̂áp̂ ẃît́ĥóût́ ôv́êŕl̂áp̂ṕîńĝ ón̂t́ô ót̂h́êŕ êĺêḿêńt̂ś. [L̂éâŕn̂ ḿôŕê](https://web.dev/tap-targets/)."
  },
  "lighthouse-core/audits/seo/tap-targets.js | displayValue": {
    "message": "{decimalProportion, number, percent} âṕp̂ŕôṕr̂íât́êĺŷ śîźêd́ t̂áp̂ t́âŕĝét̂ś"
  },
  "lighthouse-core/audits/seo/tap-targets.js | explanationViewportMetaNotOptimized": {
    "message": "T̂áp̂ t́âŕĝét̂ś âŕê t́ôó ŝḿâĺl̂ b́êćâúŝé t̂h́êŕê'ś n̂ó v̂íêẃp̂ór̂t́ m̂ét̂á t̂áĝ óp̂t́îḿîźêd́ f̂ór̂ ḿôb́îĺê śĉŕêén̂ś"
  },
  "lighthouse-core/audits/seo/tap-targets.js | failureTitle": {
    "message": "T̂áp̂ t́âŕĝét̂ś âŕê ńôt́ ŝíẑéd̂ áp̂ṕr̂óp̂ŕîát̂él̂ý"
  },
  "lighthouse-core/audits/seo/tap-targets.js | overlappingTargetHeader": {
    "message": "Ôv́êŕl̂áp̂ṕîńĝ T́âŕĝét̂"
  },
  "lighthouse-core/audits/seo/tap-targets.js | tapTargetHeader": {
    "message": "T̂áp̂ T́âŕĝét̂"
  },
  "lighthouse-core/audits/seo/tap-targets.js | title": {
    "message": "T̂áp̂ t́âŕĝét̂ś âŕê śîźêd́ âṕp̂ŕôṕr̂íât́êĺŷ"
  },
  "lighthouse-core/audits/server-response-time.js | description": {
    "message": "K̂éêṕ t̂h́ê śêŕv̂ér̂ ŕêśp̂ón̂śê t́îḿê f́ôŕ t̂h́ê ḿâín̂ d́ôćûḿêńt̂ śĥór̂t́ b̂éĉáûśê ál̂ĺ ôt́ĥér̂ ŕêq́ûéŝt́ŝ d́êṕêńd̂ ón̂ ít̂. [Ĺêár̂ń m̂ór̂é](https://web.dev/time-to-first-byte/)."
  },
  "lighthouse-core/audits/server-response-time.js | displayValue": {
    "message": "R̂óôt́ d̂óĉúm̂én̂t́ t̂óôḱ {timeInMs, number, milliseconds} m̂ś"
  },
  "lighthouse-core/audits/server-response-time.js | failureTitle": {
    "message": "R̂éd̂úĉé îńît́îál̂ śêŕv̂ér̂ ŕêśp̂ón̂śê t́îḿê"
  },
  "lighthouse-core/audits/server-response-time.js | title": {
    "message": "Îńît́îál̂ śêŕv̂ér̂ ŕêśp̂ón̂śê t́îḿê ẃâś ŝh́ôŕt̂"
  },
  "lighthouse-core/audits/service-worker.js | description": {
    "message": "T̂h́ê śêŕv̂íĉé ŵór̂ḱêŕ îś t̂h́ê t́êćĥńôĺôǵŷ t́ĥát̂ én̂áb̂ĺêś ŷóûŕ âṕp̂ t́ô úŝé m̂án̂ý P̂ŕôǵr̂éŝśîv́ê Ẃêb́ Âṕp̂ f́êát̂úr̂éŝ, śûćĥ áŝ óf̂f́l̂ín̂é, âd́d̂ t́ô h́ôḿêśĉŕêén̂, án̂d́ p̂úŝh́ n̂ót̂íf̂íĉát̂íôńŝ. [Ĺêár̂ń m̂ór̂é](https://web.dev/service-worker/)."
  },
  "lighthouse-core/audits/service-worker.js | explanationBadManifest": {
    "message": "T̂h́îś p̂áĝé îś ĉón̂t́r̂ól̂ĺêd́ b̂ý â śêŕv̂íĉé ŵór̂ḱêŕ, ĥóŵév̂ér̂ ńô `start_url` ẃâś f̂óûńd̂ b́êćâúŝé m̂án̂íf̂éŝt́ f̂áîĺêd́ t̂ó p̂ár̂śê áŝ v́âĺîd́ ĴŚÔŃ"
  },
  "lighthouse-core/audits/service-worker.js | explanationBadStartUrl": {
    "message": "T̂h́îś p̂áĝé îś ĉón̂t́r̂ól̂ĺêd́ b̂ý â śêŕv̂íĉé ŵór̂ḱêŕ, ĥóŵév̂ér̂ t́ĥé `start_url` ({startUrl}) îś n̂ót̂ ín̂ t́ĥé ŝér̂v́îćê ẃôŕk̂ér̂'ś ŝćôṕê ({scopeUrl})"
  },
  "lighthouse-core/audits/service-worker.js | explanationNoManifest": {
    "message": "T̂h́îś p̂áĝé îś ĉón̂t́r̂ól̂ĺêd́ b̂ý â śêŕv̂íĉé ŵór̂ḱêŕ, ĥóŵév̂ér̂ ńô `start_url` ẃâś f̂óûńd̂ b́êćâúŝé n̂ó m̂án̂íf̂éŝt́ ŵáŝ f́êt́ĉh́êd́."
  },
  "lighthouse-core/audits/service-worker.js | explanationOutOfScope": {
    "message": "T̂h́îś ôŕîǵîń ĥáŝ ón̂é ôŕ m̂ór̂é ŝér̂v́îćê ẃôŕk̂ér̂ś, ĥóŵév̂ér̂ t́ĥé p̂áĝé ({pageUrl}) îś n̂ót̂ ín̂ śĉóp̂é."
  },
  "lighthouse-core/audits/service-worker.js | failureTitle": {
    "message": "D̂óêś n̂ót̂ ŕêǵîśt̂ér̂ á ŝér̂v́îćê ẃôŕk̂ér̂ t́ĥát̂ ćôńt̂ŕôĺŝ ṕâǵê án̂d́ `start_url`"
  },
  "lighthouse-core/audits/service-worker.js | title": {
    "message": "R̂éĝíŝt́êŕŝ á ŝér̂v́îćê ẃôŕk̂ér̂ t́ĥát̂ ćôńt̂ŕôĺŝ ṕâǵê án̂d́ `start_url`"
  },
  "lighthouse-core/audits/splash-screen.js | description": {
    "message": "Â t́ĥém̂éd̂ śp̂ĺâśĥ śĉŕêén̂ én̂śûŕêś â h́îǵĥ-q́ûál̂ít̂ý êx́p̂ér̂íêńĉé ŵh́êń ûśêŕŝ ĺâún̂ćĥ ýôúr̂ áp̂ṕ f̂ŕôḿ t̂h́êír̂ h́ôḿêśĉŕêén̂ś. [L̂éâŕn̂ ḿôŕê](https://web.dev/splash-screen/)."
  },
  "lighthouse-core/audits/splash-screen.js | failureTitle": {
    "message": "Îś n̂ót̂ ćôńf̂íĝúr̂éd̂ f́ôŕ â ćûśt̂óm̂ śp̂ĺâśĥ śĉŕêén̂"
  },
  "lighthouse-core/audits/splash-screen.js | title": {
    "message": "Ĉón̂f́îǵûŕêd́ f̂ór̂ á ĉúŝt́ôḿ ŝṕl̂áŝh́ ŝćr̂éêń"
  },
  "lighthouse-core/audits/themed-omnibox.js | description": {
    "message": "T̂h́ê b́r̂óŵśêŕ âd́d̂ŕêśŝ b́âŕ ĉán̂ b́ê t́ĥém̂éd̂ t́ô ḿât́ĉh́ ŷóûŕ ŝít̂é. [L̂éâŕn̂ ḿôŕê](https://web.dev/themed-omnibox/)."
  },
  "lighthouse-core/audits/themed-omnibox.js | failureTitle": {
    "message": "D̂óêś n̂ót̂ śêt́ â t́ĥém̂é ĉól̂ór̂ f́ôŕ t̂h́ê ád̂d́r̂éŝś b̂ár̂."
  },
  "lighthouse-core/audits/themed-omnibox.js | title": {
    "message": "Ŝét̂ś â t́ĥém̂é ĉól̂ór̂ f́ôŕ t̂h́ê ád̂d́r̂éŝś b̂ár̂."
  },
  "lighthouse-core/audits/third-party-facades.js | categoryCustomerSuccess": {
    "message": "{productName} (Ĉúŝt́ôḿêŕ Ŝúĉćêśŝ)"
  },
  "lighthouse-core/audits/third-party-facades.js | categoryMarketing": {
    "message": "{productName} (M̂ár̂ḱêt́îńĝ)"
  },
  "lighthouse-core/audits/third-party-facades.js | categorySocial": {
    "message": "{productName} (Ŝóĉíâĺ)"
  },
  "lighthouse-core/audits/third-party-facades.js | categoryVideo": {
    "message": "{productName} (V̂íd̂éô)"
  },
  "lighthouse-core/audits/third-party-facades.js | columnProduct": {
    "message": "P̂ŕôd́ûćt̂"
  },
  "lighthouse-core/audits/third-party-facades.js | description": {
    "message": "Ŝóm̂é t̂h́îŕd̂-ṕâŕt̂ý êḿb̂éd̂ś ĉán̂ b́ê ĺâźŷ ĺôád̂éd̂. Ćôńŝíd̂ér̂ ŕêṕl̂áĉín̂ǵ t̂h́êḿ ŵít̂h́ â f́âćâd́ê ún̂t́îĺ t̂h́êý âŕê ŕêq́ûír̂éd̂. [Ĺêár̂ń m̂ór̂é](https://web.dev/third-party-facades/)."
  },
  "lighthouse-core/audits/third-party-facades.js | displayValue": {
    "message": "{itemCount, plural,\n  =1 {# f̂áĉád̂é âĺt̂ér̂ńât́îv́ê áv̂áîĺâb́l̂é}\n  other {# f̂áĉád̂é âĺt̂ér̂ńât́îv́êś âv́âíl̂áb̂ĺê}\n  }"
  },
  "lighthouse-core/audits/third-party-facades.js | failureTitle": {
    "message": "Ŝóm̂é t̂h́îŕd̂-ṕâŕt̂ý r̂éŝóûŕĉéŝ ćâń b̂é l̂áẑý l̂óâd́êd́ ŵít̂h́ â f́âćâd́ê"
  },
  "lighthouse-core/audits/third-party-facades.js | title": {
    "message": "L̂áẑý l̂óâd́ t̂h́îŕd̂-ṕâŕt̂ý r̂éŝóûŕĉéŝ ẃît́ĥ f́âćâd́êś"
  },
  "lighthouse-core/audits/third-party-summary.js | columnThirdParty": {
    "message": "T̂h́îŕd̂-Ṕâŕt̂ý"
  },
  "lighthouse-core/audits/third-party-summary.js | description": {
    "message": "T̂h́îŕd̂-ṕâŕt̂ý ĉód̂é ĉán̂ śîǵn̂íf̂íĉán̂t́l̂ý îḿp̂áĉt́ l̂óâd́ p̂ér̂f́ôŕm̂án̂ćê. Ĺîḿît́ t̂h́ê ńûḿb̂ér̂ óf̂ ŕêd́ûńd̂án̂t́ t̂h́îŕd̂-ṕâŕt̂ý p̂ŕôv́îd́êŕŝ án̂d́ t̂ŕŷ t́ô ĺôád̂ t́ĥír̂d́-p̂ár̂t́ŷ ćôd́ê áf̂t́êŕ ŷóûŕ p̂áĝé ĥáŝ ṕr̂ím̂ár̂íl̂ý f̂ín̂íŝh́êd́ l̂óâd́îńĝ. [Ĺêár̂ń m̂ór̂é](https://developers.google.com/web/fundamentals/performance/optimizing-content-efficiency/loading-third-party-javascript/)."
  },
  "lighthouse-core/audits/third-party-summary.js | displayValue": {
    "message": "T̂h́îŕd̂-ṕâŕt̂ý ĉód̂é b̂ĺôćk̂éd̂ t́ĥé m̂áîń t̂h́r̂éâd́ f̂ór̂ {timeInMs, number, milliseconds} ḿŝ"
  },
  "lighthouse-core/audits/third-party-summary.js | failureTitle": {
    "message": "R̂éd̂úĉé t̂h́ê ím̂ṕâćt̂ óf̂ t́ĥír̂d́-p̂ár̂t́ŷ ćôd́ê"
  },
  "lighthouse-core/audits/third-party-summary.js | title": {
    "message": "M̂ín̂ím̂íẑé t̂h́îŕd̂-ṕâŕt̂ý ûśâǵê"
  },
  "lighthouse-core/audits/timing-budget.js | columnMeasurement": {
    "message": "M̂éâśûŕêḿêńt̂"
  },
  "lighthouse-core/audits/timing-budget.js | columnTimingMetric": {
    "message": "M̂ét̂ŕîć"
  },
  "lighthouse-core/audits/timing-budget.js | description": {
    "message": "Ŝét̂ á t̂ím̂ín̂ǵ b̂úd̂ǵêt́ t̂ó ĥél̂ṕ ŷóû ḱêép̂ án̂ éŷé ôń t̂h́ê ṕêŕf̂ór̂ḿâńĉé ôf́ ŷóûŕ ŝít̂é. P̂ér̂f́ôŕm̂án̂t́ ŝít̂éŝ ĺôád̂ f́âśt̂ án̂d́ r̂éŝṕôńd̂ t́ô úŝér̂ ín̂ṕût́ êv́êńt̂ś q̂úîćk̂ĺŷ. [Ĺêár̂ń m̂ór̂é](https://developers.google.com/web/tools/lighthouse/audits/budgets)."
  },
  "lighthouse-core/audits/timing-budget.js | title": {
    "message": "T̂ím̂ín̂ǵ b̂úd̂ǵêt́"
  },
  "lighthouse-core/audits/unsized-images.js | description": {
    "message": "Ŝét̂ án̂ éx̂ṕl̂íĉít̂ ẃîd́t̂h́ âńd̂ h́êíĝh́t̂ ón̂ ím̂áĝé êĺêḿêńt̂ś t̂ó r̂éd̂úĉé l̂áŷóût́ ŝh́îf́t̂ś âńd̂ ím̂ṕr̂óv̂é ĈĹŜ. [Ĺêár̂ń m̂ór̂é](https://web.dev/optimize-cls/#images-without-dimensions)"
  },
  "lighthouse-core/audits/unsized-images.js | failureTitle": {
    "message": "Îḿâǵê él̂ém̂én̂t́ŝ d́ô ńôt́ ĥáv̂é êx́p̂ĺîćît́ `width` âńd̂ `height`"
  },
  "lighthouse-core/audits/unsized-images.js | title": {
    "message": "Îḿâǵê él̂ém̂én̂t́ŝ h́âv́ê éx̂ṕl̂íĉít̂ `width` án̂d́ `height`"
  },
  "lighthouse-core/audits/user-timings.js | columnType": {
    "message": "T̂ýp̂é"
  },
  "lighthouse-core/audits/user-timings.js | description": {
    "message": "Ĉón̂śîd́êŕ îńŝt́r̂úm̂én̂t́îńĝ ýôúr̂ áp̂ṕ ŵít̂h́ t̂h́ê Úŝér̂ T́îḿîńĝ ÁP̂Í t̂ó m̂éâśûŕê ýôúr̂ áp̂ṕ'ŝ ŕêál̂-ẃôŕl̂d́ p̂ér̂f́ôŕm̂án̂ćê d́ûŕîńĝ ḱêý ûśêŕ êx́p̂ér̂íêńĉéŝ. [Ĺêár̂ń m̂ór̂é](https://web.dev/user-timings/)."
  },
  "lighthouse-core/audits/user-timings.js | displayValue": {
    "message": "{itemCount, plural,\n    =1 {1 ûśêŕ t̂ím̂ín̂ǵ}\n    other {# ûśêŕ t̂ím̂ín̂ǵŝ}\n    }"
  },
  "lighthouse-core/audits/user-timings.js | title": {
    "message": "Ûśêŕ T̂ím̂ín̂ǵ m̂ár̂ḱŝ án̂d́ m̂éâśûŕêś"
  },
  "lighthouse-core/audits/uses-rel-preconnect.js | crossoriginWarning": {
    "message": "Â `<link rel=preconnect>` ẃâś f̂óûńd̂ f́ôŕ \"{securityOrigin}\" b̂út̂ ẃâś n̂ót̂ úŝéd̂ b́ŷ t́ĥé b̂ŕôẃŝér̂. Ćĥéĉḱ t̂h́ât́ ŷóû ár̂é ûśîńĝ t́ĥé `crossorigin` ât́t̂ŕîb́ût́ê ṕr̂óp̂ér̂ĺŷ."
  },
  "lighthouse-core/audits/uses-rel-preconnect.js | description": {
    "message": "Ĉón̂śîd́êŕ âd́d̂ín̂ǵ `preconnect` ôŕ `dns-prefetch` r̂éŝóûŕĉé ĥín̂t́ŝ t́ô éŝt́âb́l̂íŝh́ êár̂ĺŷ ćôńn̂éĉt́îón̂ś t̂ó îḿp̂ór̂t́âńt̂ t́ĥír̂d́-p̂ár̂t́ŷ ór̂íĝín̂ś. [L̂éâŕn̂ ḿôŕê](https://web.dev/uses-rel-preconnect/)."
  },
  "lighthouse-core/audits/uses-rel-preconnect.js | title": {
    "message": "P̂ŕêćôńn̂éĉt́ t̂ó r̂éq̂úîŕêd́ ôŕîǵîńŝ"
  },
  "lighthouse-core/audits/uses-rel-preconnect.js | tooManyPreconnectLinksWarning": {
    "message": "M̂ór̂é t̂h́âń 2 `<link rel=preconnect>` ĉón̂ńêćt̂íôńŝ ẃêŕê f́ôún̂d́. T̂h́êśê śĥóûĺd̂ b́ê úŝéd̂ śp̂ár̂ín̂ǵl̂ý âńd̂ ón̂ĺŷ t́ô t́ĥé m̂óŝt́ îḿp̂ór̂t́âńt̂ ór̂íĝín̂ś."
  },
  "lighthouse-core/audits/uses-rel-preconnect.js | unusedWarning": {
    "message": "Â `<link rel=preconnect>` ẃâś f̂óûńd̂ f́ôŕ \"{securityOrigin}\" b̂út̂ ẃâś n̂ót̂ úŝéd̂ b́ŷ t́ĥé b̂ŕôẃŝér̂. Ón̂ĺŷ úŝé `preconnect` f̂ór̂ ím̂ṕôŕt̂án̂t́ ôŕîǵîńŝ t́ĥát̂ t́ĥé p̂áĝé ŵíl̂ĺ ĉér̂t́âín̂ĺŷ ŕêq́ûéŝt́."
  },
  "lighthouse-core/audits/uses-rel-preload.js | crossoriginWarning": {
    "message": "Â ṕr̂él̂óâd́ `<link>` ŵáŝ f́ôún̂d́ f̂ór̂ \"{preloadURL}\" b́ût́ ŵáŝ ńôt́ ûśêd́ b̂ý t̂h́ê b́r̂óŵśêŕ. Ĉh́êćk̂ t́ĥát̂ ýôú âŕê úŝín̂ǵ t̂h́ê `crossorigin` át̂t́r̂íb̂út̂é p̂ŕôṕêŕl̂ý."
  },
  "lighthouse-core/audits/uses-rel-preload.js | description": {
    "message": "Ĉón̂śîd́êŕ ûśîńĝ `<link rel=preload>` t́ô ṕr̂íôŕît́îźê f́êt́ĉh́îńĝ ŕêśôúr̂ćêś t̂h́ât́ âŕê ćûŕr̂én̂t́l̂ý r̂éq̂úêśt̂éd̂ ĺât́êŕ îń p̂áĝé l̂óâd́. [L̂éâŕn̂ ḿôŕê](https://web.dev/uses-rel-preload/)."
  },
  "lighthouse-core/audits/uses-rel-preload.js | title": {
    "message": "P̂ŕêĺôád̂ ḱêý r̂éq̂úêśt̂ś"
  },
  "lighthouse-core/audits/valid-source-maps.js | columnMapURL": {
    "message": "M̂áp̂ ÚR̂Ĺ"
  },
  "lighthouse-core/audits/valid-source-maps.js | description": {
    "message": "Ŝóûŕĉé m̂áp̂ś t̂ŕâńŝĺât́ê ḿîńîf́îéd̂ ćôd́ê t́ô t́ĥé ôŕîǵîńâĺ ŝóûŕĉé ĉód̂é. T̂h́îś ĥél̂ṕŝ d́êv́êĺôṕêŕŝ d́êb́ûǵ îń p̂ŕôd́ûćt̂íôń. Îń âd́d̂ít̂íôń, L̂íĝh́t̂h́ôúŝé îś âb́l̂é t̂ó p̂ŕôv́îd́ê f́ûŕt̂h́êŕ îńŝíĝh́t̂ś. Ĉón̂śîd́êŕ d̂ép̂ĺôýîńĝ śôúr̂ćê ḿâṕŝ t́ô t́âḱê ád̂v́âńt̂áĝé ôf́ t̂h́êśê b́êńêf́ît́ŝ. [Ĺêár̂ń m̂ór̂é](https://developers.google.com/web/tools/chrome-devtools/javascript/source-maps)."
  },
  "lighthouse-core/audits/valid-source-maps.js | failureTitle": {
    "message": "M̂íŝśîńĝ śôúr̂ćê ḿâṕŝ f́ôŕ l̂ár̂ǵê f́îŕŝt́-p̂ár̂t́ŷ J́âv́âŚĉŕîṕt̂"
  },
  "lighthouse-core/audits/valid-source-maps.js | missingSourceMapErrorMessage": {
    "message": "L̂ár̂ǵê J́âv́âŚĉŕîṕt̂ f́îĺê íŝ ḿîśŝín̂ǵ â śôúr̂ćê ḿâṕ"
  },
  "lighthouse-core/audits/valid-source-maps.js | missingSourceMapItemsWarningMesssage": {
    "message": "{missingItems, plural,\n    =1 {Ŵár̂ńîńĝ: ḿîśŝín̂ǵ 1 ît́êḿ îń `.sourcesContent`}\n    other {Ŵár̂ńîńĝ: ḿîśŝín̂ǵ # ît́êḿŝ ín̂ `.sourcesContent`}\n    }"
  },
  "lighthouse-core/audits/valid-source-maps.js | title": {
    "message": "P̂áĝé ĥáŝ v́âĺîd́ ŝóûŕĉé m̂áp̂ś"
  },
  "lighthouse-core/audits/viewport.js | description": {
    "message": "Âd́d̂ á `<meta name=\"viewport\">` t̂áĝ t́ô óp̂t́îḿîźê ýôúr̂ áp̂ṕ f̂ór̂ ḿôb́îĺê śĉŕêén̂ś. [L̂éâŕn̂ ḿôŕê](https://web.dev/viewport/)."
  },
  "lighthouse-core/audits/viewport.js | explanationNoTag": {
    "message": "N̂ó `<meta name=\"viewport\">` t̂áĝ f́ôún̂d́"
  },
  "lighthouse-core/audits/viewport.js | failureTitle": {
    "message": "D̂óêś n̂ót̂ h́âv́ê á `<meta name=\"viewport\">` t̂áĝ ẃît́ĥ `width` ór̂ `initial-scale`"
  },
  "lighthouse-core/audits/viewport.js | title": {
    "message": "Ĥáŝ á `<meta name=\"viewport\">` t̂áĝ ẃît́ĥ `width` ór̂ `initial-scale`"
  },
  "lighthouse-core/config/default-config.js | a11yAriaGroupDescription": {
    "message": "T̂h́êśê ár̂é ôṕp̂ór̂t́ûńît́îéŝ t́ô ím̂ṕr̂óv̂é t̂h́ê úŝáĝé ôf́ ÂŔÎÁ îń ŷóûŕ âṕp̂ĺîćât́îón̂ ẃĥíĉh́ m̂áŷ én̂h́âńĉé t̂h́ê éx̂ṕêŕîén̂ćê f́ôŕ ûśêŕŝ óf̂ áŝśîśt̂ív̂é t̂éĉh́n̂ól̂óĝý, l̂ík̂é â śĉŕêén̂ ŕêád̂ér̂."
  },
  "lighthouse-core/config/default-config.js | a11yAriaGroupTitle": {
    "message": "ÂŔÎÁ"
  },
  "lighthouse-core/config/default-config.js | a11yAudioVideoGroupDescription": {
    "message": "T̂h́êśê ár̂é ôṕp̂ór̂t́ûńît́îéŝ t́ô ṕr̂óv̂íd̂é âĺt̂ér̂ńât́îv́ê ćôńt̂én̂t́ f̂ór̂ áûd́îó âńd̂ v́îd́êó. T̂h́îś m̂áŷ ím̂ṕr̂óv̂é t̂h́ê éx̂ṕêŕîén̂ćê f́ôŕ ûśêŕŝ ẃît́ĥ h́êár̂ín̂ǵ ôŕ v̂íŝíôń îḿp̂áîŕm̂én̂t́ŝ."
  },
  "lighthouse-core/config/default-config.js | a11yAudioVideoGroupTitle": {
    "message": "Âúd̂íô án̂d́ v̂íd̂éô"
  },
  "lighthouse-core/config/default-config.js | a11yBestPracticesGroupDescription": {
    "message": "T̂h́êśê ít̂ém̂ś ĥíĝh́l̂íĝh́t̂ ćôḿm̂ón̂ áĉćêśŝíb̂íl̂ít̂ý b̂éŝt́ p̂ŕâćt̂íĉéŝ."
  },
  "lighthouse-core/config/default-config.js | a11yBestPracticesGroupTitle": {
    "message": "B̂éŝt́ p̂ŕâćt̂íĉéŝ"
  },
  "lighthouse-core/config/default-config.js | a11yCategoryDescription": {
    "message": "T̂h́êśê ćĥéĉḱŝ h́îǵĥĺîǵĥt́ ôṕp̂ór̂t́ûńît́îéŝ t́ô [ím̂ṕr̂óv̂é t̂h́ê áĉćêśŝíb̂íl̂ít̂ý ôf́ ŷóûŕ ŵéb̂ áp̂ṕ](https://developers.google.com/web/fundamentals/accessibility). Ôńl̂ý â śûb́ŝét̂ óf̂ áĉćêśŝíb̂íl̂ít̂ý îśŝúêś ĉán̂ b́ê áût́ôḿât́îćâĺl̂ý d̂ét̂éĉt́êd́ ŝó m̂án̂úâĺ t̂éŝt́îńĝ íŝ ál̂śô én̂ćôúr̂áĝéd̂."
  },
  "lighthouse-core/config/default-config.js | a11yCategoryManualDescription": {
    "message": "T̂h́êśê ít̂ém̂ś âd́d̂ŕêśŝ ár̂éâś ŵh́îćĥ án̂ áût́ôḿât́êd́ t̂éŝt́îńĝ t́ôól̂ ćâńn̂ót̂ ćôv́êŕ. L̂éâŕn̂ ḿôŕê ín̂ óûŕ ĝúîd́ê ón̂ [ćôńd̂úĉt́îńĝ án̂ áĉćêśŝíb̂íl̂ít̂ý r̂év̂íêẃ](https://developers.google.com/web/fundamentals/accessibility/how-to-review)."
  },
  "lighthouse-core/config/default-config.js | a11yCategoryTitle": {
    "message": "Âćĉéŝśîb́îĺît́ŷ"
  },
  "lighthouse-core/config/default-config.js | a11yColorContrastGroupDescription": {
    "message": "T̂h́êśê ár̂é ôṕp̂ór̂t́ûńît́îéŝ t́ô ím̂ṕr̂óv̂é t̂h́ê ĺêǵîb́îĺît́ŷ óf̂ ýôúr̂ ćôńt̂én̂t́."
  },
  "lighthouse-core/config/default-config.js | a11yColorContrastGroupTitle": {
    "message": "Ĉón̂t́r̂áŝt́"
  },
  "lighthouse-core/config/default-config.js | a11yLanguageGroupDescription": {
    "message": "T̂h́êśê ár̂é ôṕp̂ór̂t́ûńît́îéŝ t́ô ím̂ṕr̂óv̂é t̂h́ê ín̂t́êŕp̂ŕêt́ât́îón̂ óf̂ ýôúr̂ ćôńt̂én̂t́ b̂ý ûśêŕŝ ín̂ d́îf́f̂ér̂én̂t́ l̂óĉál̂éŝ."
  },
  "lighthouse-core/config/default-config.js | a11yLanguageGroupTitle": {
    "message": "Îńt̂ér̂ńât́îón̂ál̂íẑát̂íôń âńd̂ ĺôćâĺîźât́îón̂"
  },
  "lighthouse-core/config/default-config.js | a11yNamesLabelsGroupDescription": {
    "message": "T̂h́êśê ár̂é ôṕp̂ór̂t́ûńît́îéŝ t́ô ím̂ṕr̂óv̂é t̂h́ê śêḿâńt̂íĉś ôf́ t̂h́ê ćôńt̂ŕôĺŝ ín̂ ýôúr̂ áp̂ṕl̂íĉát̂íôń. T̂h́îś m̂áŷ én̂h́âńĉé t̂h́ê éx̂ṕêŕîén̂ćê f́ôŕ ûśêŕŝ óf̂ áŝśîśt̂ív̂é t̂éĉh́n̂ól̂óĝý, l̂ík̂é â śĉŕêén̂ ŕêád̂ér̂."
  },
  "lighthouse-core/config/default-config.js | a11yNamesLabelsGroupTitle": {
    "message": "N̂ám̂éŝ án̂d́ l̂áb̂él̂ś"
  },
  "lighthouse-core/config/default-config.js | a11yNavigationGroupDescription": {
    "message": "T̂h́êśê ár̂é ôṕp̂ór̂t́ûńît́îéŝ t́ô ím̂ṕr̂óv̂é k̂éŷb́ôár̂d́ n̂áv̂íĝát̂íôń îń ŷóûŕ âṕp̂ĺîćât́îón̂."
  },
  "lighthouse-core/config/default-config.js | a11yNavigationGroupTitle": {
    "message": "N̂áv̂íĝát̂íôń"
  },
  "lighthouse-core/config/default-config.js | a11yTablesListsVideoGroupDescription": {
    "message": "T̂h́êśê ár̂é ôṕp̂ór̂t́ûńît́îéŝ t́ô ím̂ṕr̂óv̂é t̂h́ê éx̂ṕêŕîén̂ćê óf̂ ŕêád̂ín̂ǵ t̂áb̂úl̂ár̂ ór̂ ĺîśt̂ d́ât́â úŝín̂ǵ âśŝíŝt́îv́ê t́êćĥńôĺôǵŷ, ĺîḱê á ŝćr̂éêń r̂éâd́êŕ."
  },
  "lighthouse-core/config/default-config.js | a11yTablesListsVideoGroupTitle": {
    "message": "T̂áb̂ĺêś âńd̂ ĺîśt̂ś"
  },
  "lighthouse-core/config/default-config.js | bestPracticesBrowserCompatGroupTitle": {
    "message": "B̂ŕôẃŝér̂ Ćôḿp̂át̂íb̂íl̂ít̂ý"
  },
  "lighthouse-core/config/default-config.js | bestPracticesCategoryTitle": {
    "message": "B̂éŝt́ P̂ŕâćt̂íĉéŝ"
  },
  "lighthouse-core/config/default-config.js | bestPracticesGeneralGroupTitle": {
    "message": "Ĝén̂ér̂ál̂"
  },
  "lighthouse-core/config/default-config.js | bestPracticesTrustSafetyGroupTitle": {
    "message": "T̂ŕûśt̂ án̂d́ Ŝáf̂ét̂ý"
  },
  "lighthouse-core/config/default-config.js | bestPracticesUXGroupTitle": {
    "message": "Ûśêŕ Êx́p̂ér̂íêńĉé"
  },
  "lighthouse-core/config/default-config.js | budgetsGroupDescription": {
    "message": "P̂ér̂f́ôŕm̂án̂ćê b́ûd́ĝét̂ś ŝét̂ śt̂án̂d́âŕd̂ś f̂ór̂ t́ĥé p̂ér̂f́ôŕm̂án̂ćê óf̂ ýôúr̂ śît́ê."
  },
  "lighthouse-core/config/default-config.js | budgetsGroupTitle": {
    "message": "B̂úd̂ǵêt́ŝ"
  },
  "lighthouse-core/config/default-config.js | diagnosticsGroupDescription": {
    "message": "M̂ór̂é îńf̂ór̂ḿât́îón̂ áb̂óût́ t̂h́ê ṕêŕf̂ór̂ḿâńĉé ôf́ ŷóûŕ âṕp̂ĺîćât́îón̂. T́ĥéŝé n̂úm̂b́êŕŝ d́ôń't̂ [d́îŕêćt̂ĺŷ áf̂f́êćt̂](https://web.dev/performance-scoring/) t́ĥé P̂ér̂f́ôŕm̂án̂ćê śĉór̂é."
  },
  "lighthouse-core/config/default-config.js | diagnosticsGroupTitle": {
    "message": "D̂íâǵn̂óŝt́îćŝ"
  },
  "lighthouse-core/config/default-config.js | firstPaintImprovementsGroupDescription": {
    "message": "T̂h́ê ḿôśt̂ ćr̂ít̂íĉál̂ áŝṕêćt̂ óf̂ ṕêŕf̂ór̂ḿâńĉé îś ĥóŵ q́ûíĉḱl̂ý p̂íx̂él̂ś âŕê ŕêńd̂ér̂éd̂ ón̂śĉŕêén̂. Ḱêý m̂ét̂ŕîćŝ: F́îŕŝt́ Ĉón̂t́êńt̂f́ûĺ P̂áîńt̂, F́îŕŝt́ M̂éâńîńĝf́ûĺ P̂áîńt̂"
  },
  "lighthouse-core/config/default-config.js | firstPaintImprovementsGroupTitle": {
    "message": "F̂ír̂śt̂ Ṕâín̂t́ Îḿp̂ŕôv́êḿêńt̂ś"
  },
  "lighthouse-core/config/default-config.js | loadOpportunitiesGroupDescription": {
    "message": "T̂h́êśê śûǵĝéŝt́îón̂ś ĉán̂ h́êĺp̂ ýôúr̂ ṕâǵê ĺôád̂ f́âśt̂ér̂. T́ĥéŷ d́ôń't̂ [d́îŕêćt̂ĺŷ áf̂f́êćt̂](https://web.dev/performance-scoring/) t́ĥé P̂ér̂f́ôŕm̂án̂ćê śĉór̂é."
  },
  "lighthouse-core/config/default-config.js | loadOpportunitiesGroupTitle": {
    "message": "Ôṕp̂ór̂t́ûńît́îéŝ"
  },
  "lighthouse-core/config/default-config.js | metricGroupTitle": {
    "message": "M̂ét̂ŕîćŝ"
  },
  "lighthouse-core/config/default-config.js | overallImprovementsGroupDescription": {
    "message": "Êńĥán̂ćê t́ĥé ôv́êŕâĺl̂ ĺôád̂ín̂ǵ êx́p̂ér̂íêńĉé, ŝó t̂h́ê ṕâǵê íŝ ŕêśp̂ón̂śîv́ê án̂d́ r̂éâd́ŷ t́ô úŝé âś ŝóôń âś p̂óŝśîb́l̂é. K̂éŷ ḿêt́r̂íĉś: T̂ím̂é t̂ó Îńt̂ér̂áĉt́îv́ê, Śp̂éêd́ Îńd̂éx̂"
  },
  "lighthouse-core/config/default-config.js | overallImprovementsGroupTitle": {
    "message": "Ôv́êŕâĺl̂ Ím̂ṕr̂óv̂ém̂én̂t́ŝ"
  },
  "lighthouse-core/config/default-config.js | performanceCategoryTitle": {
    "message": "P̂ér̂f́ôŕm̂án̂ćê"
  },
  "lighthouse-core/config/default-config.js | pwaCategoryDescription": {
    "message": "T̂h́êśê ćĥéĉḱŝ v́âĺîd́ât́ê t́ĥé âśp̂éĉt́ŝ óf̂ á P̂ŕôǵr̂éŝśîv́ê Ẃêb́ Âṕp̂. [Ĺêár̂ń m̂ór̂é](https://developers.google.com/web/progressive-web-apps/checklist)."
  },
  "lighthouse-core/config/default-config.js | pwaCategoryManualDescription": {
    "message": "T̂h́êśê ćĥéĉḱŝ ár̂é r̂éq̂úîŕêd́ b̂ý t̂h́ê b́âśêĺîńê [ṔŴÁ Ĉh́êćk̂ĺîśt̂](https://developers.google.com/web/progressive-web-apps/checklist) b́ût́ âŕê ńôt́ âút̂óm̂át̂íĉál̂ĺŷ ćĥéĉḱêd́ b̂ý L̂íĝh́t̂h́ôúŝé. T̂h́êý d̂ó n̂ót̂ áf̂f́êćt̂ ýôúr̂ śĉór̂é b̂út̂ ít̂'ś îḿp̂ór̂t́âńt̂ t́ĥát̂ ýôú v̂ér̂íf̂ý t̂h́êḿ m̂án̂úâĺl̂ý."
  },
  "lighthouse-core/config/default-config.js | pwaCategoryTitle": {
    "message": "P̂ŕôǵr̂éŝśîv́ê Ẃêb́ Âṕp̂"
  },
  "lighthouse-core/config/default-config.js | pwaInstallableGroupTitle": {
    "message": "Îńŝt́âĺl̂áb̂ĺê"
  },
  "lighthouse-core/config/default-config.js | pwaOptimizedGroupTitle": {
    "message": "P̂ẂÂ Óp̂t́îḿîźêd́"
  },
  "lighthouse-core/config/default-config.js | seoCategoryDescription": {
    "message": "T̂h́êśê ćĥéĉḱŝ én̂śûŕê t́ĥát̂ ýôúr̂ ṕâǵê íŝ óp̂t́îḿîźêd́ f̂ór̂ śêár̂ćĥ én̂ǵîńê ŕêśûĺt̂ś r̂án̂ḱîńĝ. T́ĥér̂é âŕê ád̂d́ît́îón̂ál̂ f́âćt̂ór̂ś L̂íĝh́t̂h́ôúŝé d̂óêś n̂ót̂ ćĥéĉḱ t̂h́ât́ m̂áŷ áf̂f́êćt̂ ýôúr̂ śêár̂ćĥ ŕâńk̂ín̂ǵ. [L̂éâŕn̂ ḿôŕê](https://support.google.com/webmasters/answer/35769)."
  },
  "lighthouse-core/config/default-config.js | seoCategoryManualDescription": {
    "message": "R̂ún̂ t́ĥéŝé âd́d̂ít̂íôńâĺ v̂ál̂íd̂át̂ór̂ś ôń ŷóûŕ ŝít̂é t̂ó ĉh́êćk̂ ád̂d́ît́îón̂ál̂ ŚÊÓ b̂éŝt́ p̂ŕâćt̂íĉéŝ."
  },
  "lighthouse-core/config/default-config.js | seoCategoryTitle": {
    "message": "ŜÉÔ"
  },
  "lighthouse-core/config/default-config.js | seoContentGroupDescription": {
    "message": "F̂ór̂ḿât́ ŷóûŕ ĤT́M̂Ĺ îń â ẃâý t̂h́ât́ êńâb́l̂éŝ ćr̂áŵĺêŕŝ t́ô b́êt́t̂ér̂ ún̂d́êŕŝt́âńd̂ ýôúr̂ áp̂ṕ’ŝ ćôńt̂én̂t́."
  },
  "lighthouse-core/config/default-config.js | seoContentGroupTitle": {
    "message": "Ĉón̂t́êńt̂ B́êśt̂ Ṕr̂áĉt́îćêś"
  },
  "lighthouse-core/config/default-config.js | seoCrawlingGroupDescription": {
    "message": "T̂ó âṕp̂éâŕ îń ŝéâŕĉh́ r̂éŝúl̂t́ŝ, ćr̂áŵĺêŕŝ ńêéd̂ áĉćêśŝ t́ô ýôúr̂ áp̂ṕ."
  },
  "lighthouse-core/config/default-config.js | seoCrawlingGroupTitle": {
    "message": "Ĉŕâẃl̂ín̂ǵ âńd̂ Ín̂d́êx́îńĝ"
  },
  "lighthouse-core/config/default-config.js | seoMobileGroupDescription": {
    "message": "M̂ák̂é ŝúr̂é ŷóûŕ p̂áĝéŝ ár̂é m̂ób̂íl̂é f̂ŕîén̂d́l̂ý ŝó ûśêŕŝ d́ôń’t̂ h́âv́ê t́ô ṕîńĉh́ ôŕ ẑóôḿ îń ôŕd̂ér̂ t́ô ŕêád̂ t́ĥé ĉón̂t́êńt̂ ṕâǵêś. [L̂éâŕn̂ ḿôŕê](https://developers.google.com/search/mobile-sites/)."
  },
  "lighthouse-core/config/default-config.js | seoMobileGroupTitle": {
    "message": "M̂ób̂íl̂é F̂ŕîén̂d́l̂ý"
  },
  "lighthouse-core/gather/driver.js | warningData": {
    "message": "{locationCount, plural,\n    =1 {T̂h́êŕê ḿâý b̂é ŝt́ôŕêd́ d̂át̂á âf́f̂éĉt́îńĝ ĺôád̂ín̂ǵ p̂ér̂f́ôŕm̂án̂ćê ín̂ t́ĥíŝ ĺôćât́îón̂: {locations}. Áûd́ît́ t̂h́îś p̂áĝé îń âń îńĉóĝńît́ô ẃîńd̂óŵ t́ô ṕr̂év̂én̂t́ t̂h́ôśê ŕêśôúr̂ćêś f̂ŕôḿ âf́f̂éĉt́îńĝ ýôúr̂ śĉór̂éŝ.}\n    other {T́ĥér̂é m̂áŷ b́ê śt̂ór̂éd̂ d́ât́â áf̂f́êćt̂ín̂ǵ l̂óâd́îńĝ ṕêŕf̂ór̂ḿâńĉé îń t̂h́êśê ĺôćât́îón̂ś: {locations}. Âúd̂ít̂ t́ĥíŝ ṕâǵê ín̂ án̂ ín̂ćôǵn̂ít̂ó ŵín̂d́ôẃ t̂ó p̂ŕêv́êńt̂ t́ĥóŝé r̂éŝóûŕĉéŝ f́r̂óm̂ áf̂f́êćt̂ín̂ǵ ŷóûŕ ŝćôŕêś.}\n  }"
  },
  "lighthouse-core/gather/gather-runner.js | warningRedirected": {
    "message": "T̂h́ê ṕâǵê ḿâý n̂ót̂ b́ê ĺôád̂ín̂ǵ âś êx́p̂éĉt́êd́ b̂éĉáûśê ýôúr̂ t́êśt̂ ÚR̂Ĺ ({requested}) ŵáŝ ŕêd́îŕêćt̂éd̂ t́ô {final}. T́r̂ý t̂éŝt́îńĝ t́ĥé ŝéĉón̂d́ ÛŔL̂ d́îŕêćt̂ĺŷ."
  },
  "lighthouse-core/gather/gather-runner.js | warningSlowHostCpu": {
    "message": "T̂h́ê t́êśt̂éd̂ d́êv́îćê áp̂ṕêár̂ś t̂ó ĥáv̂é â śl̂óŵér̂ ĆP̂Ú t̂h́âń  L̂íĝh́t̂h́ôúŝé êx́p̂éĉt́ŝ. T́ĥíŝ ćâń n̂éĝát̂ív̂él̂ý âf́f̂éĉt́ ŷóûŕ p̂ér̂f́ôŕm̂án̂ćê śĉór̂é. L̂éâŕn̂ ḿôŕê áb̂óût́ [ĉál̂íb̂ŕât́îńĝ án̂ áp̂ṕr̂óp̂ŕîát̂é ĈṔÛ śl̂óŵd́ôẃn̂ ḿûĺt̂íp̂ĺîér̂](https://github.com/GoogleChrome/lighthouse/blob/master/docs/throttling.md#cpu-throttling)."
  },
  "lighthouse-core/gather/gather-runner.js | warningTimeout": {
    "message": "T̂h́ê ṕâǵê ĺôád̂éd̂ t́ôó ŝĺôẃl̂ý t̂ó f̂ín̂íŝh́ ŵít̂h́îń t̂h́ê t́îḿê ĺîḿît́. R̂éŝúl̂t́ŝ ḿâý b̂é îńĉóm̂ṕl̂ét̂é."
  },
  "lighthouse-core/lib/csp-evaluator.js | allowlistFallback": {
    "message": "Ĉón̂śîd́êŕ âd́d̂ín̂ǵ ĥt́t̂ṕŝ: án̂d́ ĥt́t̂ṕ: ÛŔL̂ śĉh́êḿêś (îǵn̂ór̂éd̂ b́ŷ b́r̂óŵśêŕŝ śûṕp̂ór̂t́îńĝ `strict-dynamic`) t́ô b́ê b́âćk̂ẃâŕd̂ ćôḿp̂át̂íb̂ĺê ẃît́ĥ ól̂d́êŕ b̂ŕôẃŝér̂ś."
  },
  "lighthouse-core/lib/csp-evaluator.js | deprecatedDisownOpener": {
    "message": "d̂íŝóŵń-ôṕêńêŕ îś d̂ép̂ŕêćât́êd́ ŝín̂ćê ĆŜṔ3. P̂ĺêáŝé, ûśê t́ĥé Ĉŕôśŝ-Ór̂íĝín̂-Óp̂én̂ér̂-Ṕôĺîćŷ h́êád̂ér̂ ín̂śt̂éâd́."
  },
  "lighthouse-core/lib/csp-evaluator.js | deprecatedReferrer": {
    "message": "r̂éf̂ér̂ŕêŕ îś d̂ép̂ŕêćât́êd́ ŝín̂ćê ĆŜṔ2. P̂ĺêáŝé, ûśê t́ĥé R̂éf̂ér̂ŕêŕ-P̂ól̂íĉý ĥéâd́êŕ îńŝt́êád̂."
  },
  "lighthouse-core/lib/csp-evaluator.js | deprecatedReflectedXSS": {
    "message": "r̂éf̂ĺêćt̂éd̂-x́ŝś îś d̂ép̂ŕêćât́êd́ ŝín̂ćê ĆŜṔ2. P̂ĺêáŝé, ûśê t́ĥé X̂-X́ŜŚ-P̂ŕôt́êćt̂íôń ĥéâd́êŕ îńŝt́êád̂."
  },
  "lighthouse-core/lib/csp-evaluator.js | missingBaseUri": {
<<<<<<< HEAD
    "message": "M̂íŝśîńĝ `base-uri` ál̂ĺôẃŝ t́ĥé îńĵéĉt́îón̂ óf̂ `<base>` t́âǵŝ. T́ĥéŷ ćâń b̂é ûśêd́ t̂ó ŝét̂ t́ĥé b̂áŝé ÛŔL̂ f́ôŕ âĺl̂ ŕêĺât́îv́ê (śĉŕîṕt̂) ÚR̂Ĺŝ t́ô án̂ át̂t́âćk̂ér̂ ćôńt̂ŕôĺl̂éd̂ d́ôḿâín̂. Ćâń ŷóû śêt́ ît́ t̂ó `none` ôŕ `self`?"
=======
    "message": "M̂íŝśîńĝ b́âśê-úr̂í âĺl̂óŵś îńĵéĉt́êd́ <b̂áŝé> t̂áĝś t̂ó ŝét̂ t́ĥé b̂áŝé ÛŔL̂ f́ôŕ âĺl̂ ŕêĺât́îv́ê ÚR̂Ĺŝ (é.ĝ. śĉŕîṕt̂ś) t̂ó âń ât́t̂áĉḱêŕ ĉón̂t́r̂ól̂ĺêd́ d̂óm̂áîń. Ĉón̂śîd́êŕ ŝét̂t́îńĝ b́âśê-úr̂í t̂ó 'n̂ón̂é' ôŕ 'ŝél̂f́'."
>>>>>>> aae0d0e9
  },
  "lighthouse-core/lib/csp-evaluator.js | missingObjectSrc": {
    "message": "Êĺêḿêńt̂ś ĉón̂t́r̂ól̂ĺêd́ b̂ý `object-src` âŕê ćôńŝíd̂ér̂éd̂ ĺêǵâćŷ f́êát̂úr̂éŝ. Ćôńŝíd̂ér̂ śêt́t̂ín̂ǵ `object-src` t̂ó `none` t̂ó p̂ŕêv́êńt̂ t́ĥé îńĵéĉt́îón̂ óf̂ ṕl̂úĝín̂ś t̂h́ât́ êx́êćût́ê ún̂śâf́ê śĉŕîṕt̂ś."
  },
  "lighthouse-core/lib/csp-evaluator.js | missingScriptSrc": {
    "message": "`script-src` d̂ír̂éĉt́îv́ê íŝ ḿîśŝín̂ǵ. T̂h́îś ĉán̂ ál̂ĺôẃ t̂h́ê éx̂éĉút̂íôń ôf́ ûńŝáf̂é ŝćr̂íp̂t́ŝ."
  },
  "lighthouse-core/lib/csp-evaluator.js | missingSemicolon": {
    "message": "D̂íd̂ ýôú f̂ór̂ǵêt́ t̂h́ê śêḿîćôĺôń? {keyword} ŝéêḿŝ t́ô b́ê á d̂ír̂éĉt́îv́ê, ńôt́ â ḱêýŵór̂d́."
  },
  "lighthouse-core/lib/csp-evaluator.js | nonceCharset": {
    "message": "N̂ón̂ćêś ŝh́ôúl̂d́ ûśê t́ĥé b̂áŝé64 ĉh́âŕŝét̂."
  },
  "lighthouse-core/lib/csp-evaluator.js | nonceLength": {
    "message": "N̂ón̂ćêś ŝh́ôúl̂d́ b̂é ât́ l̂éâśt̂ 8 ćĥár̂áĉt́êŕŝ ĺôńĝ."
  },
  "lighthouse-core/lib/csp-evaluator.js | reportingDestinationMissing": {
    "message": "N̂ó ĈŚP̂ ćôńf̂íĝúr̂éŝ á r̂ép̂ór̂t́îńĝ d́êśt̂ín̂át̂íôń. T̂h́îś m̂ák̂éŝ ít̂ d́îf́f̂íĉúl̂t́ t̂ó m̂áîńt̂áîń t̂h́ê ĆŜṔ ôv́êŕ t̂ím̂é âńd̂ ḿôńît́ôŕ f̂ór̂ án̂ý b̂ŕêák̂áĝéŝ."
  },
  "lighthouse-core/lib/csp-evaluator.js | reportToOnly": {
    "message": "T̂h́ê ŕêṕôŕt̂ín̂ǵ d̂éŝt́îńât́îón̂ íŝ ón̂ĺŷ ćôńf̂íĝúr̂éd̂ v́îá t̂h́ê `report-to` d́îŕêćt̂ív̂é. T̂h́îś d̂ír̂éĉt́îv́ê íŝ ón̂ĺŷ śûṕp̂ór̂t́êd́ îń Ĉh́r̂óm̂íûḿ-b̂áŝéd̂ b́r̂óŵśêŕŝ śô ít̂ íŝ ŕêćôḿm̂én̂d́êd́ t̂ó âĺŝó ûśê á `report-uri` d̂ír̂éĉt́îv́ê."
  },
  "lighthouse-core/lib/csp-evaluator.js | strictDynamic": {
    "message": "Ĥóŝt́ âĺl̂óŵĺîśt̂ś ĉán̂ f́r̂éq̂úêńt̂ĺŷ b́ê b́ŷṕâśŝéd̂. Ćôńŝíd̂ér̂ úŝín̂ǵ `strict-dynamic` îń ĉóm̂b́îńât́îón̂ ẃît́ĥ ĆŜṔ n̂ón̂ćêś ôŕ ĥáŝh́êś."
  },
  "lighthouse-core/lib/csp-evaluator.js | unknownDirective": {
    "message": "Ûńk̂ńôẃn̂ ĆŜṔ d̂ír̂éĉt́îv́ê."
  },
  "lighthouse-core/lib/csp-evaluator.js | unknownKeyword": {
    "message": "{keyword} ŝéêḿŝ t́ô b́ê án̂ ín̂v́âĺîd́ k̂éŷẃôŕd̂."
  },
  "lighthouse-core/lib/csp-evaluator.js | unsafeInline": {
    "message": "`unsafe-inline` âĺl̂óŵś t̂h́ê éx̂éĉút̂íôń ôf́ ûńŝáf̂é îń-p̂áĝé ŝćr̂íp̂t́ŝ án̂d́ êv́êńt̂ h́âńd̂ĺêŕŝ. Ćôńŝíd̂ér̂ úŝín̂ǵ ĈŚP̂ ńôńĉéŝ ór̂ h́âśĥéŝ t́ô ál̂ĺôẃ ŝćr̂íp̂t́ŝ ín̂d́îv́îd́ûál̂ĺŷ."
  },
  "lighthouse-core/lib/csp-evaluator.js | unsafeInlineFallback": {
    "message": "Ĉón̂śîd́êŕ âd́d̂ín̂ǵ `unsafe-inline` (îǵn̂ór̂éd̂ b́ŷ b́r̂óŵśêŕŝ śûṕp̂ór̂t́îńĝ ńôńĉéŝ/h́âśĥéŝ) t́ô b́ê b́âćk̂ẃâŕd̂ ćôḿp̂át̂íb̂ĺê ẃît́ĥ ól̂d́êŕ b̂ŕôẃŝér̂ś."
  },
  "lighthouse-core/lib/i18n/i18n.js | columnBlockingTime": {
    "message": "M̂áîń-T̂h́r̂éâd́ B̂ĺôćk̂ín̂ǵ T̂ím̂é"
  },
  "lighthouse-core/lib/i18n/i18n.js | columnCacheTTL": {
    "message": "Ĉáĉh́ê T́T̂Ĺ"
  },
  "lighthouse-core/lib/i18n/i18n.js | columnDescription": {
    "message": "D̂éŝćr̂íp̂t́îón̂"
  },
  "lighthouse-core/lib/i18n/i18n.js | columnDuration": {
    "message": "D̂úr̂át̂íôń"
  },
  "lighthouse-core/lib/i18n/i18n.js | columnElement": {
    "message": "Êĺêḿêńt̂"
  },
  "lighthouse-core/lib/i18n/i18n.js | columnFailingElem": {
    "message": "F̂áîĺîńĝ Él̂ém̂én̂t́ŝ"
  },
  "lighthouse-core/lib/i18n/i18n.js | columnLocation": {
    "message": "L̂óĉát̂íôń"
  },
  "lighthouse-core/lib/i18n/i18n.js | columnName": {
    "message": "N̂ám̂é"
  },
  "lighthouse-core/lib/i18n/i18n.js | columnOverBudget": {
    "message": "Ôv́êŕ B̂úd̂ǵêt́"
  },
  "lighthouse-core/lib/i18n/i18n.js | columnRequests": {
    "message": "R̂éq̂úêśt̂ś"
  },
  "lighthouse-core/lib/i18n/i18n.js | columnResourceSize": {
    "message": "R̂éŝóûŕĉé Ŝíẑé"
  },
  "lighthouse-core/lib/i18n/i18n.js | columnResourceType": {
    "message": "R̂éŝóûŕĉé T̂ýp̂é"
  },
  "lighthouse-core/lib/i18n/i18n.js | columnSize": {
    "message": "Ŝíẑé"
  },
  "lighthouse-core/lib/i18n/i18n.js | columnSource": {
    "message": "Ŝóûŕĉé"
  },
  "lighthouse-core/lib/i18n/i18n.js | columnStartTime": {
    "message": "Ŝt́âŕt̂ T́îḿê"
  },
  "lighthouse-core/lib/i18n/i18n.js | columnTimeSpent": {
    "message": "T̂ím̂é Ŝṕêńt̂"
  },
  "lighthouse-core/lib/i18n/i18n.js | columnTransferSize": {
    "message": "T̂ŕâńŝf́êŕ Ŝíẑé"
  },
  "lighthouse-core/lib/i18n/i18n.js | columnURL": {
    "message": "ÛŔL̂"
  },
  "lighthouse-core/lib/i18n/i18n.js | columnWastedBytes": {
    "message": "P̂ót̂én̂t́îál̂ Śâv́îńĝś"
  },
  "lighthouse-core/lib/i18n/i18n.js | columnWastedMs": {
    "message": "P̂ót̂én̂t́îál̂ Śâv́îńĝś"
  },
  "lighthouse-core/lib/i18n/i18n.js | cumulativeLayoutShiftMetric": {
    "message": "Ĉúm̂úl̂át̂ív̂é L̂áŷóût́ Ŝh́îf́t̂"
  },
  "lighthouse-core/lib/i18n/i18n.js | displayValueByteSavings": {
    "message": "P̂ót̂én̂t́îál̂ śâv́îńĝś ôf́ {wastedBytes, number, bytes} K̂íB̂"
  },
  "lighthouse-core/lib/i18n/i18n.js | displayValueElementsFound": {
    "message": "{nodeCount, plural, =1 {1 êĺêḿêńt̂ f́ôún̂d́} other {# êĺêḿêńt̂ś f̂óûńd̂}}"
  },
  "lighthouse-core/lib/i18n/i18n.js | displayValueMsSavings": {
    "message": "P̂ót̂én̂t́îál̂ śâv́îńĝś ôf́ {wastedMs, number, milliseconds} m̂ś"
  },
  "lighthouse-core/lib/i18n/i18n.js | documentResourceType": {
    "message": "D̂óĉúm̂én̂t́"
  },
  "lighthouse-core/lib/i18n/i18n.js | estimatedInputLatencyMetric": {
    "message": "Êśt̂ím̂át̂éd̂ Ín̂ṕût́ L̂át̂én̂ćŷ"
  },
  "lighthouse-core/lib/i18n/i18n.js | firstContentfulPaintMetric": {
    "message": "F̂ír̂śt̂ Ćôńt̂én̂t́f̂úl̂ Ṕâín̂t́"
  },
  "lighthouse-core/lib/i18n/i18n.js | firstCPUIdleMetric": {
    "message": "F̂ír̂śt̂ ĆP̂Ú Îd́l̂é"
  },
  "lighthouse-core/lib/i18n/i18n.js | firstMeaningfulPaintMetric": {
    "message": "F̂ír̂śt̂ Ḿêán̂ín̂ǵf̂úl̂ Ṕâín̂t́"
  },
  "lighthouse-core/lib/i18n/i18n.js | fontResourceType": {
    "message": "F̂ón̂t́"
  },
  "lighthouse-core/lib/i18n/i18n.js | imageResourceType": {
    "message": "Îḿâǵê"
  },
  "lighthouse-core/lib/i18n/i18n.js | interactiveMetric": {
    "message": "T̂ím̂é t̂ó Îńt̂ér̂áĉt́îv́ê"
  },
  "lighthouse-core/lib/i18n/i18n.js | largestContentfulPaintMetric": {
    "message": "L̂ár̂ǵêśt̂ Ćôńt̂én̂t́f̂úl̂ Ṕâín̂t́"
  },
  "lighthouse-core/lib/i18n/i18n.js | maxPotentialFIDMetric": {
    "message": "M̂áx̂ Ṕôt́êńt̂íâĺ F̂ír̂śt̂ Ín̂ṕût́ D̂él̂áŷ"
  },
  "lighthouse-core/lib/i18n/i18n.js | mediaResourceType": {
    "message": "M̂éd̂íâ"
  },
  "lighthouse-core/lib/i18n/i18n.js | ms": {
    "message": "{timeInMs, number, milliseconds} m̂ś"
  },
  "lighthouse-core/lib/i18n/i18n.js | otherResourcesLabel": {
    "message": "Ôt́ĥér̂ ŕêśôúr̂ćêś"
  },
  "lighthouse-core/lib/i18n/i18n.js | otherResourceType": {
    "message": "Ôt́ĥér̂"
  },
  "lighthouse-core/lib/i18n/i18n.js | scriptResourceType": {
    "message": "Ŝćr̂íp̂t́"
  },
  "lighthouse-core/lib/i18n/i18n.js | seconds": {
    "message": "{timeInMs, number, seconds} ŝ"
  },
  "lighthouse-core/lib/i18n/i18n.js | speedIndexMetric": {
    "message": "Ŝṕêéd̂ Ín̂d́êx́"
  },
  "lighthouse-core/lib/i18n/i18n.js | stylesheetResourceType": {
    "message": "Ŝt́ŷĺêśĥéêt́"
  },
  "lighthouse-core/lib/i18n/i18n.js | thirdPartyResourceType": {
    "message": "T̂h́îŕd̂-ṕâŕt̂ý"
  },
  "lighthouse-core/lib/i18n/i18n.js | totalBlockingTimeMetric": {
    "message": "T̂ót̂ál̂ B́l̂óĉḱîńĝ T́îḿê"
  },
  "lighthouse-core/lib/i18n/i18n.js | totalResourceType": {
    "message": "T̂ót̂ál̂"
  },
  "lighthouse-core/lib/lh-error.js | badTraceRecording": {
    "message": "Ŝóm̂ét̂h́îńĝ ẃêńt̂ ẃr̂ón̂ǵ ŵít̂h́ r̂éĉór̂d́îńĝ t́ĥé t̂ŕâćê óv̂ér̂ ýôúr̂ ṕâǵê ĺôád̂. Ṕl̂éâśê ŕûń L̂íĝh́t̂h́ôúŝé âǵâín̂. ({errorCode})"
  },
  "lighthouse-core/lib/lh-error.js | criTimeout": {
    "message": "T̂ím̂éôút̂ ẃâít̂ín̂ǵ f̂ór̂ ín̂ít̂íâĺ D̂éb̂úĝǵêŕ P̂ŕôt́ôćôĺ ĉón̂ńêćt̂íôń."
  },
  "lighthouse-core/lib/lh-error.js | didntCollectScreenshots": {
    "message": "Ĉh́r̂óm̂é d̂íd̂ń't̂ ćôĺl̂éĉt́ âńŷ śĉŕêén̂śĥót̂ś d̂úr̂ín̂ǵ t̂h́ê ṕâǵê ĺôád̂. Ṕl̂éâśê ḿâḱê śûŕê t́ĥér̂é îś ĉón̂t́êńt̂ v́îśîb́l̂é ôń t̂h́ê ṕâǵê, án̂d́ t̂h́êń t̂ŕŷ ŕê-ŕûńn̂ín̂ǵ L̂íĝh́t̂h́ôúŝé. ({errorCode})"
  },
  "lighthouse-core/lib/lh-error.js | dnsFailure": {
    "message": "D̂ŃŜ śêŕv̂ér̂ś ĉóûĺd̂ ńôt́ r̂éŝól̂v́ê t́ĥé p̂ŕôv́îd́êd́ d̂óm̂áîń."
  },
  "lighthouse-core/lib/lh-error.js | erroredRequiredArtifact": {
    "message": "R̂éq̂úîŕêd́ {artifactName} ĝát̂h́êŕêŕ êńĉóûńt̂ér̂éd̂ án̂ ér̂ŕôŕ: {errorMessage}"
  },
  "lighthouse-core/lib/lh-error.js | internalChromeError": {
    "message": "Âń îńt̂ér̂ńâĺ Ĉh́r̂óm̂é êŕr̂ór̂ óĉćûŕr̂éd̂. Ṕl̂éâśê ŕêśt̂ár̂t́ Ĉh́r̂óm̂é âńd̂ t́r̂ý r̂é-r̂ún̂ńîńĝ Ĺîǵĥt́ĥóûśê."
  },
  "lighthouse-core/lib/lh-error.js | missingRequiredArtifact": {
    "message": "R̂éq̂úîŕêd́ {artifactName} ĝát̂h́êŕêŕ d̂íd̂ ńôt́ r̂ún̂."
  },
  "lighthouse-core/lib/lh-error.js | noFcp": {
    "message": "T̂h́ê ṕâǵê d́îd́ n̂ót̂ ṕâín̂t́ âńŷ ćôńt̂én̂t́. P̂ĺêáŝé êńŝúr̂é ŷóû ḱêép̂ t́ĥé b̂ŕôẃŝér̂ ẃîńd̂óŵ ín̂ t́ĥé f̂ór̂éĝŕôún̂d́ d̂úr̂ín̂ǵ t̂h́ê ĺôád̂ án̂d́ t̂ŕŷ áĝáîń. ({errorCode})"
  },
  "lighthouse-core/lib/lh-error.js | notHtml": {
    "message": "T̂h́ê ṕâǵê ṕr̂óv̂íd̂éd̂ íŝ ńôt́ ĤT́M̂Ĺ (ŝér̂v́êd́ âś M̂ÍM̂É t̂ýp̂é {mimeType})."
  },
  "lighthouse-core/lib/lh-error.js | oldChromeDoesNotSupportFeature": {
    "message": "T̂h́îś v̂ér̂śîón̂ óf̂ Ćĥŕôḿê íŝ t́ôó ôĺd̂ t́ô śûṕp̂ór̂t́ '{featureName}'. Ûśê á n̂éŵér̂ v́êŕŝíôń t̂ó ŝéê f́ûĺl̂ ŕêśûĺt̂ś."
  },
  "lighthouse-core/lib/lh-error.js | pageLoadFailed": {
    "message": "L̂íĝh́t̂h́ôúŝé ŵáŝ ún̂áb̂ĺê t́ô ŕêĺîáb̂ĺŷ ĺôád̂ t́ĥé p̂áĝé ŷóû ŕêq́ûéŝt́êd́. M̂ák̂é ŝúr̂é ŷóû ár̂é t̂éŝt́îńĝ t́ĥé ĉór̂ŕêćt̂ ÚR̂Ĺ âńd̂ t́ĥát̂ t́ĥé ŝér̂v́êŕ îś p̂ŕôṕêŕl̂ý r̂éŝṕôńd̂ín̂ǵ t̂ó âĺl̂ ŕêq́ûéŝt́ŝ."
  },
  "lighthouse-core/lib/lh-error.js | pageLoadFailedHung": {
    "message": "L̂íĝh́t̂h́ôúŝé ŵáŝ ún̂áb̂ĺê t́ô ŕêĺîáb̂ĺŷ ĺôád̂ t́ĥé ÛŔL̂ ýôú r̂éq̂úêśt̂éd̂ b́êćâúŝé t̂h́ê ṕâǵê śt̂óp̂ṕêd́ r̂éŝṕôńd̂ín̂ǵ."
  },
  "lighthouse-core/lib/lh-error.js | pageLoadFailedInsecure": {
    "message": "T̂h́ê ÚR̂Ĺ ŷóû h́âv́ê ṕr̂óv̂íd̂éd̂ d́ôéŝ ńôt́ ĥáv̂é â v́âĺîd́ ŝéĉúr̂ít̂ý ĉér̂t́îf́îćât́ê. {securityMessages}"
  },
  "lighthouse-core/lib/lh-error.js | pageLoadFailedInterstitial": {
    "message": "Ĉh́r̂óm̂é p̂ŕêv́êńt̂éd̂ ṕâǵê ĺôád̂ ẃît́ĥ án̂ ín̂t́êŕŝt́ît́îál̂. Ḿâḱê śûŕê ýôú âŕê t́êśt̂ín̂ǵ t̂h́ê ćôŕr̂éĉt́ ÛŔL̂ án̂d́ t̂h́ât́ t̂h́ê śêŕv̂ér̂ íŝ ṕr̂óp̂ér̂ĺŷ ŕêśp̂ón̂d́îńĝ t́ô ál̂ĺ r̂éq̂úêśt̂ś."
  },
  "lighthouse-core/lib/lh-error.js | pageLoadFailedWithDetails": {
    "message": "L̂íĝh́t̂h́ôúŝé ŵáŝ ún̂áb̂ĺê t́ô ŕêĺîáb̂ĺŷ ĺôád̂ t́ĥé p̂áĝé ŷóû ŕêq́ûéŝt́êd́. M̂ák̂é ŝúr̂é ŷóû ár̂é t̂éŝt́îńĝ t́ĥé ĉór̂ŕêćt̂ ÚR̂Ĺ âńd̂ t́ĥát̂ t́ĥé ŝér̂v́êŕ îś p̂ŕôṕêŕl̂ý r̂éŝṕôńd̂ín̂ǵ t̂ó âĺl̂ ŕêq́ûéŝt́ŝ. (D́êt́âíl̂ś: {errorDetails})"
  },
  "lighthouse-core/lib/lh-error.js | pageLoadFailedWithStatusCode": {
    "message": "L̂íĝh́t̂h́ôúŝé ŵáŝ ún̂áb̂ĺê t́ô ŕêĺîáb̂ĺŷ ĺôád̂ t́ĥé p̂áĝé ŷóû ŕêq́ûéŝt́êd́. M̂ák̂é ŝúr̂é ŷóû ár̂é t̂éŝt́îńĝ t́ĥé ĉór̂ŕêćt̂ ÚR̂Ĺ âńd̂ t́ĥát̂ t́ĥé ŝér̂v́êŕ îś p̂ŕôṕêŕl̂ý r̂éŝṕôńd̂ín̂ǵ t̂ó âĺl̂ ŕêq́ûéŝt́ŝ. (Śt̂át̂úŝ ćôd́ê: {statusCode})"
  },
  "lighthouse-core/lib/lh-error.js | pageLoadTookTooLong": {
    "message": "Ŷóûŕ p̂áĝé t̂óôḱ t̂óô ĺôńĝ t́ô ĺôád̂. Ṕl̂éâśê f́ôĺl̂óŵ t́ĥé ôṕp̂ór̂t́ûńît́îéŝ ín̂ t́ĥé r̂ép̂ór̂t́ t̂ó r̂éd̂úĉé ŷóûŕ p̂áĝé l̂óâd́ t̂ím̂é, âńd̂ t́ĥén̂ t́r̂ý r̂é-r̂ún̂ńîńĝ Ĺîǵĥt́ĥóûśê. ({errorCode})"
  },
  "lighthouse-core/lib/lh-error.js | protocolTimeout": {
    "message": "Ŵáît́îńĝ f́ôŕ D̂év̂T́ôól̂ś p̂ŕôt́ôćôĺ r̂éŝṕôńŝé ĥáŝ éx̂ćêéd̂éd̂ t́ĥé âĺl̂ót̂t́êd́ t̂ím̂é. (M̂ét̂h́ôd́: {protocolMethod})"
  },
  "lighthouse-core/lib/lh-error.js | requestContentTimeout": {
    "message": "F̂ét̂ćĥín̂ǵ r̂éŝóûŕĉé ĉón̂t́êńt̂ h́âś êx́ĉéêd́êd́ t̂h́ê ál̂ĺôt́t̂éd̂ t́îḿê"
  },
  "lighthouse-core/lib/lh-error.js | urlInvalid": {
    "message": "T̂h́ê ÚR̂Ĺ ŷóû h́âv́ê ṕr̂óv̂íd̂éd̂ áp̂ṕêár̂ś t̂ó b̂é îńv̂ál̂íd̂."
  },
  "lighthouse-core/report/html/renderer/util.js | calculatorLink": {
    "message": "Ŝéê ćâĺĉúl̂át̂ór̂."
  },
  "lighthouse-core/report/html/renderer/util.js | crcInitialNavigation": {
    "message": "Îńît́îál̂ Ńâv́îǵât́îón̂"
  },
  "lighthouse-core/report/html/renderer/util.js | crcLongestDurationLabel": {
    "message": "M̂áx̂ím̂úm̂ ćr̂ít̂íĉál̂ ṕât́ĥ ĺât́êńĉý:"
  },
  "lighthouse-core/report/html/renderer/util.js | dropdownCopyJSON": {
    "message": "Ĉóp̂ý ĴŚÔŃ"
  },
  "lighthouse-core/report/html/renderer/util.js | dropdownDarkTheme": {
    "message": "T̂óĝǵl̂é D̂ár̂ḱ T̂h́êḿê"
  },
  "lighthouse-core/report/html/renderer/util.js | dropdownPrintExpanded": {
    "message": "P̂ŕîńt̂ Éx̂ṕâńd̂éd̂"
  },
  "lighthouse-core/report/html/renderer/util.js | dropdownPrintSummary": {
    "message": "P̂ŕîńt̂ Śûḿm̂ár̂ý"
  },
  "lighthouse-core/report/html/renderer/util.js | dropdownSaveGist": {
    "message": "Ŝáv̂é âś Ĝíŝt́"
  },
  "lighthouse-core/report/html/renderer/util.js | dropdownSaveHTML": {
    "message": "Ŝáv̂é âś ĤT́M̂Ĺ"
  },
  "lighthouse-core/report/html/renderer/util.js | dropdownSaveJSON": {
    "message": "Ŝáv̂é âś ĴŚÔŃ"
  },
  "lighthouse-core/report/html/renderer/util.js | dropdownViewer": {
    "message": "Ôṕêń îń V̂íêẃêŕ"
  },
  "lighthouse-core/report/html/renderer/util.js | errorLabel": {
    "message": "Êŕr̂ór̂!"
  },
  "lighthouse-core/report/html/renderer/util.js | errorMissingAuditInfo": {
    "message": "R̂ép̂ór̂t́ êŕr̂ór̂: ńô áûd́ît́ îńf̂ór̂ḿât́îón̂"
  },
  "lighthouse-core/report/html/renderer/util.js | footerIssue": {
    "message": "F̂íl̂é âń îśŝúê"
  },
  "lighthouse-core/report/html/renderer/util.js | labDataTitle": {
    "message": "L̂áb̂ D́ât́â"
  },
  "lighthouse-core/report/html/renderer/util.js | lsPerformanceCategoryDescription": {
    "message": "[L̂íĝh́t̂h́ôúŝé](https://developers.google.com/web/tools/lighthouse/) âńâĺŷśîś ôf́ t̂h́ê ćûŕr̂én̂t́ p̂áĝé ôń âń êḿûĺât́êd́ m̂ób̂íl̂é n̂ét̂ẃôŕk̂. V́âĺûéŝ ár̂é êśt̂ím̂át̂éd̂ án̂d́ m̂áŷ v́âŕŷ."
  },
  "lighthouse-core/report/html/renderer/util.js | manualAuditsGroupTitle": {
    "message": "Âd́d̂ít̂íôńâĺ ît́êḿŝ t́ô ḿâńûál̂ĺŷ ćĥéĉḱ"
  },
  "lighthouse-core/report/html/renderer/util.js | notApplicableAuditsGroupTitle": {
    "message": "N̂ót̂ áp̂ṕl̂íĉáb̂ĺê"
  },
  "lighthouse-core/report/html/renderer/util.js | opportunityResourceColumnLabel": {
    "message": "Ôṕp̂ór̂t́ûńît́ŷ"
  },
  "lighthouse-core/report/html/renderer/util.js | opportunitySavingsColumnLabel": {
    "message": "Êśt̂ím̂át̂éd̂ Śâv́îńĝś"
  },
  "lighthouse-core/report/html/renderer/util.js | passedAuditsGroupTitle": {
    "message": "P̂áŝśêd́ âúd̂ít̂ś"
  },
  "lighthouse-core/report/html/renderer/util.js | runtimeDesktopEmulation": {
    "message": "Êḿûĺât́êd́ D̂éŝḱt̂óp̂"
  },
  "lighthouse-core/report/html/renderer/util.js | runtimeMobileEmulation": {
    "message": "Êḿûĺât́êd́ M̂ót̂ó Ĝ4"
  },
  "lighthouse-core/report/html/renderer/util.js | runtimeNoEmulation": {
    "message": "N̂ó êḿûĺât́îón̂"
  },
  "lighthouse-core/report/html/renderer/util.js | runtimeSettingsAxeVersion": {
    "message": "Âx́ê v́êŕŝíôń"
  },
  "lighthouse-core/report/html/renderer/util.js | runtimeSettingsBenchmark": {
    "message": "ĈṔÛ/Ḿêḿôŕŷ Ṕôẃêŕ"
  },
  "lighthouse-core/report/html/renderer/util.js | runtimeSettingsChannel": {
    "message": "Ĉh́âńn̂él̂"
  },
  "lighthouse-core/report/html/renderer/util.js | runtimeSettingsCPUThrottling": {
    "message": "ĈṔÛ t́ĥŕôt́t̂ĺîńĝ"
  },
  "lighthouse-core/report/html/renderer/util.js | runtimeSettingsDevice": {
    "message": "D̂év̂íĉé"
  },
  "lighthouse-core/report/html/renderer/util.js | runtimeSettingsFetchTime": {
    "message": "F̂ét̂ćĥ T́îḿê"
  },
  "lighthouse-core/report/html/renderer/util.js | runtimeSettingsNetworkThrottling": {
    "message": "N̂ét̂ẃôŕk̂ t́ĥŕôt́t̂ĺîńĝ"
  },
  "lighthouse-core/report/html/renderer/util.js | runtimeSettingsTitle": {
    "message": "R̂ún̂t́îḿê Śêt́t̂ín̂ǵŝ"
  },
  "lighthouse-core/report/html/renderer/util.js | runtimeSettingsUA": {
    "message": "Ûśêŕ âǵêńt̂ (h́ôśt̂)"
  },
  "lighthouse-core/report/html/renderer/util.js | runtimeSettingsUANetwork": {
    "message": "Ûśêŕ âǵêńt̂ (ńêt́ŵór̂ḱ)"
  },
  "lighthouse-core/report/html/renderer/util.js | runtimeSettingsUrl": {
    "message": "ÛŔL̂"
  },
  "lighthouse-core/report/html/renderer/util.js | runtimeUnknown": {
    "message": "Ûńk̂ńôẃn̂"
  },
  "lighthouse-core/report/html/renderer/util.js | snippetCollapseButtonLabel": {
    "message": "Ĉól̂ĺâṕŝé ŝńîṕp̂ét̂"
  },
  "lighthouse-core/report/html/renderer/util.js | snippetExpandButtonLabel": {
    "message": "Êx́p̂án̂d́ ŝńîṕp̂ét̂"
  },
  "lighthouse-core/report/html/renderer/util.js | thirdPartyResourcesLabel": {
    "message": "Ŝh́ôẃ 3r̂d́-p̂ár̂t́ŷ ŕêśôúr̂ćêś"
  },
  "lighthouse-core/report/html/renderer/util.js | throttlingProvided": {
    "message": "P̂ŕôv́îd́êd́ b̂ý êńv̂ír̂ón̂ḿêńt̂"
  },
  "lighthouse-core/report/html/renderer/util.js | toplevelWarningsMessage": {
    "message": "T̂h́êŕê ẃêŕê íŝśûéŝ áf̂f́êćt̂ín̂ǵ t̂h́îś r̂ún̂ óf̂ Ĺîǵĥt́ĥóûśê:"
  },
  "lighthouse-core/report/html/renderer/util.js | varianceDisclaimer": {
    "message": "V̂ál̂úêś âŕê éŝt́îḿât́êd́ âńd̂ ḿâý v̂ár̂ý. T̂h́ê [ṕêŕf̂ór̂ḿâńĉé ŝćôŕê íŝ ćâĺĉúl̂át̂éd̂](https://web.dev/performance-scoring/) d́îŕêćt̂ĺŷ f́r̂óm̂ t́ĥéŝé m̂ét̂ŕîćŝ."
  },
  "lighthouse-core/report/html/renderer/util.js | warningAuditsGroupTitle": {
    "message": "P̂áŝśêd́ âúd̂ít̂ś b̂út̂ ẃît́ĥ ẃâŕn̂ín̂ǵŝ"
  },
  "lighthouse-core/report/html/renderer/util.js | warningHeader": {
    "message": "Ŵár̂ńîńĝś: "
  },
  "node_modules/lighthouse-stack-packs/packs/amp.js | efficient-animated-content": {
    "message": "F̂ór̂ án̂ím̂át̂éd̂ ćôńt̂én̂t́, ûśê [`amp-anim`](https://amp.dev/documentation/components/amp-anim/) t́ô ḿîńîḿîźê ĆP̂Ú ûśâǵê ẃĥén̂ t́ĥé ĉón̂t́êńt̂ íŝ óf̂f́ŝćr̂éêń."
  },
  "node_modules/lighthouse-stack-packs/packs/amp.js | offscreen-images": {
    "message": "Êńŝúr̂é t̂h́ât́ ŷóû ár̂é ûśîńĝ [`amp-img`](https://amp.dev/documentation/components/amp-img/?format=websites) f́ôŕ îḿâǵêś t̂ó âút̂óm̂át̂íĉál̂ĺŷ ĺâźŷ-ĺôád̂. [Ĺêár̂ń m̂ór̂é](https://amp.dev/documentation/guides-and-tutorials/develop/media_iframes_3p/?format=websites#images)."
  },
  "node_modules/lighthouse-stack-packs/packs/amp.js | render-blocking-resources": {
    "message": "Ûśê t́ôól̂ś ŝúĉh́ âś [ÂḾP̂ Óp̂t́îḿîźêŕ](https://github.com/ampproject/amp-toolbox/tree/master/packages/optimizer) t̂ó [ŝér̂v́êŕ-ŝíd̂é r̂én̂d́êŕ ÂḾP̂ ĺâýôút̂ś](https://amp.dev/documentation/guides-and-tutorials/optimize-and-measure/server-side-rendering/)."
  },
  "node_modules/lighthouse-stack-packs/packs/amp.js | unminified-css": {
    "message": "R̂éf̂ér̂ t́ô t́ĥé [ÂḾP̂ d́ôćûḿêńt̂át̂íôń](https://amp.dev/documentation/guides-and-tutorials/develop/style_and_layout/style_pages/) t̂ó êńŝúr̂é âĺl̂ śt̂ýl̂éŝ ár̂é ŝúp̂ṕôŕt̂éd̂."
  },
  "node_modules/lighthouse-stack-packs/packs/amp.js | uses-responsive-images": {
    "message": "T̂h́ê [`amp-img`](https://amp.dev/documentation/components/amp-img/?format=websites) ćôḿp̂ón̂én̂t́ ŝúp̂ṕôŕt̂ś t̂h́ê [`srcset`](https://web.dev/use-srcset-to-automatically-choose-the-right-image/) át̂t́r̂íb̂út̂é t̂ó ŝṕêćîf́ŷ ẃĥíĉh́ îḿâǵê áŝśêt́ŝ t́ô úŝé b̂áŝéd̂ ón̂ t́ĥé ŝćr̂éêń ŝíẑé. [L̂éâŕn̂ ḿôŕê](https://amp.dev/documentation/guides-and-tutorials/develop/style_and_layout/art_direction/)."
  },
  "node_modules/lighthouse-stack-packs/packs/amp.js | uses-webp-images": {
    "message": "Ĉón̂śîd́êŕ d̂íŝṕl̂áŷín̂ǵ âĺl̂ [`amp-img`](https://amp.dev/documentation/components/amp-img/?format=websites) ćôḿp̂ón̂én̂t́ŝ ín̂ Ẃêb́P̂ f́ôŕm̂át̂ś ŵh́îĺê śp̂éĉíf̂ýîńĝ án̂ áp̂ṕr̂óp̂ŕîát̂é f̂ál̂ĺb̂áĉḱ f̂ór̂ ót̂h́êŕ b̂ŕôẃŝér̂ś. [L̂éâŕn̂ ḿôŕê](https://amp.dev/documentation/components/amp-img/#example:-specifying-a-fallback-image)."
  },
  "node_modules/lighthouse-stack-packs/packs/angular.js | dom-size": {
    "message": "Ĉón̂śîd́êŕ v̂ír̂t́ûál̂ śĉŕôĺl̂ín̂ǵ ŵít̂h́ t̂h́ê Ćôḿp̂ón̂én̂t́ D̂év̂ Ḱît́ (ĈD́K̂) íf̂ v́êŕŷ ĺâŕĝé l̂íŝt́ŝ ár̂é b̂éîńĝ ŕêńd̂ér̂éd̂. [Ĺêár̂ń m̂ór̂é](https://web.dev/virtualize-lists-with-angular-cdk/)."
  },
  "node_modules/lighthouse-stack-packs/packs/angular.js | total-byte-weight": {
    "message": "Âṕp̂ĺŷ [ŕôút̂é-l̂év̂él̂ ćôd́ê śp̂ĺît́t̂ín̂ǵ](https://web.dev/route-level-code-splitting-in-angular/) t̂ó m̂ín̂ím̂íẑé t̂h́ê śîźê óf̂ ýôúr̂ J́âv́âŚĉŕîṕt̂ b́ûńd̂ĺêś. Âĺŝó, ĉón̂śîd́êŕ p̂ŕêćâćĥín̂ǵ âśŝét̂ś ŵít̂h́ t̂h́ê [Án̂ǵûĺâŕ ŝér̂v́îćê ẃôŕk̂ér̂](https://web.dev/precaching-with-the-angular-service-worker/)."
  },
  "node_modules/lighthouse-stack-packs/packs/angular.js | unminified-warning": {
    "message": "Îf́ ŷóû ár̂é ûśîńĝ Án̂ǵûĺâŕ ĈĹÎ, én̂śûŕê t́ĥát̂ b́ûíl̂d́ŝ ár̂é ĝén̂ér̂át̂éd̂ ín̂ ṕr̂ód̂úĉt́îón̂ ḿôd́ê. [Ĺêár̂ń m̂ór̂é](https://angular.io/guide/deployment#enable-runtime-production-mode)."
  },
  "node_modules/lighthouse-stack-packs/packs/angular.js | unused-javascript": {
    "message": "Îf́ ŷóû ár̂é ûśîńĝ Án̂ǵûĺâŕ ĈĹÎ, ín̂ćl̂úd̂é ŝóûŕĉé m̂áp̂ś îń ŷóûŕ p̂ŕôd́ûćt̂íôń b̂úîĺd̂ t́ô ín̂śp̂éĉt́ ŷóûŕ b̂ún̂d́l̂éŝ. [Ĺêár̂ń m̂ór̂é](https://angular.io/guide/deployment#inspect-the-bundles)."
  },
  "node_modules/lighthouse-stack-packs/packs/angular.js | uses-rel-preload": {
    "message": "P̂ŕêĺôád̂ ŕôút̂éŝ áĥéâd́ ôf́ t̂ím̂é t̂ó ŝṕêéd̂ úp̂ ńâv́îǵât́îón̂. [Ĺêár̂ń m̂ór̂é](https://web.dev/route-preloading-in-angular/)."
  },
  "node_modules/lighthouse-stack-packs/packs/angular.js | uses-responsive-images": {
    "message": "Ĉón̂śîd́êŕ ûśîńĝ t́ĥé `BreakpointObserver` ût́îĺît́ŷ ín̂ t́ĥé Ĉóm̂ṕôńêńt̂ D́êv́ K̂ít̂ (ĆD̂Ḱ) t̂ó m̂án̂áĝé îḿâǵê b́r̂éâḱp̂óîńt̂ś. [L̂éâŕn̂ ḿôŕê](https://material.angular.io/cdk/layout/overview)."
  },
  "node_modules/lighthouse-stack-packs/packs/drupal.js | efficient-animated-content": {
    "message": "Ĉón̂śîd́êŕ ûṕl̂óâd́îńĝ ýôúr̂ ǴÎF́ t̂ó â śêŕv̂íĉé ŵh́îćĥ ẃîĺl̂ ḿâḱê ít̂ áv̂áîĺâb́l̂é t̂ó êḿb̂éd̂ áŝ án̂ H́T̂ḾL̂5 v́îd́êó."
  },
  "node_modules/lighthouse-stack-packs/packs/drupal.js | font-display": {
    "message": "Ŝṕêćîf́ŷ `@font-display` ẃĥén̂ d́êf́îńîńĝ ćûśt̂óm̂ f́ôńt̂ś îń ŷóûŕ t̂h́êḿê."
  },
  "node_modules/lighthouse-stack-packs/packs/drupal.js | offscreen-images": {
    "message": "Îńŝt́âĺl̂ [á D̂ŕûṕâĺ m̂ód̂úl̂é](https://www.drupal.org/project/project_module?f%5B0%5D=&f%5B1%5D=&f%5B2%5D=im_vid_3%3A67&f%5B3%5D=&f%5B4%5D=sm_field_project_type%3Afull&f%5B5%5D=&f%5B6%5D=&text=%22lazy+load%22&solrsort=iss_project_release_usage+desc&op=Search) t̂h́ât́ ĉán̂ ĺâźŷ ĺôád̂ ím̂áĝéŝ. Śûćĥ ḿôd́ûĺêś p̂ŕôv́îd́ê t́ĥé âb́îĺît́ŷ t́ô d́êf́êŕ âńŷ óf̂f́ŝćr̂éêń îḿâǵêś t̂ó îḿp̂ŕôv́ê ṕêŕf̂ór̂ḿâńĉé."
  },
  "node_modules/lighthouse-stack-packs/packs/drupal.js | render-blocking-resources": {
    "message": "Ĉón̂śîd́êŕ ûśîńĝ á m̂ód̂úl̂é t̂ó îńl̂ín̂é ĉŕît́îćâĺ ĈŚŜ án̂d́ Ĵáv̂áŜćr̂íp̂t́, ôŕ p̂ót̂én̂t́îál̂ĺŷ ĺôád̂ áŝśêt́ŝ áŝýn̂ćĥŕôńôúŝĺŷ v́îá Ĵáv̂áŜćr̂íp̂t́ ŝúĉh́ âś t̂h́ê [Ád̂v́âńĉéd̂ ĆŜŚ/ĴŚ Âǵĝŕêǵât́îón̂](https://www.drupal.org/project/advagg) ḿôd́ûĺê. B́êẃâŕê t́ĥát̂ óp̂t́îḿîźât́îón̂ś p̂ŕôv́îd́êd́ b̂ý t̂h́îś m̂ód̂úl̂é m̂áŷ b́r̂éâḱ ŷóûŕ ŝít̂é, ŝó ŷóû ẃîĺl̂ ĺîḱêĺŷ ńêéd̂ t́ô ḿâḱê ćôd́ê ćĥán̂ǵêś."
  },
  "node_modules/lighthouse-stack-packs/packs/drupal.js | time-to-first-byte": {
    "message": "T̂h́êḿêś, m̂ód̂úl̂éŝ, án̂d́ ŝér̂v́êŕ ŝṕêćîf́îćât́îón̂ś âĺl̂ ćôńt̂ŕîb́ût́ê t́ô śêŕv̂ér̂ ŕêśp̂ón̂śê t́îḿê. Ćôńŝíd̂ér̂ f́îńd̂ín̂ǵ â ḿôŕê óp̂t́îḿîźêd́ t̂h́êḿê, ćâŕêf́ûĺl̂ý ŝél̂éĉt́îńĝ án̂ óp̂t́îḿîźât́îón̂ ḿôd́ûĺê, án̂d́/ôŕ ûṕĝŕâd́îńĝ ýôúr̂ śêŕv̂ér̂. Ýôúr̂ h́ôśt̂ín̂ǵ ŝér̂v́êŕŝ śĥóûĺd̂ ḿâḱê úŝé ôf́ P̂H́P̂ óp̂ćôd́ê ćâćĥín̂ǵ, m̂ém̂ór̂ý-ĉáĉh́îńĝ t́ô ŕêd́ûćê d́ât́âb́âśê q́ûér̂ý t̂ím̂éŝ śûćĥ áŝ Ŕêd́îś ôŕ M̂ém̂ćâćĥéd̂, áŝ ẃêĺl̂ áŝ óp̂t́îḿîźêd́ âṕp̂ĺîćât́îón̂ ĺôǵîć t̂ó p̂ŕêṕâŕê ṕâǵêś f̂áŝt́êŕ."
  },
  "node_modules/lighthouse-stack-packs/packs/drupal.js | total-byte-weight": {
    "message": "Ĉón̂śîd́êŕ ûśîńĝ [Ŕêśp̂ón̂śîv́ê Ím̂áĝé Ŝt́ŷĺêś](https://www.drupal.org/docs/8/mobile-guide/responsive-images-in-drupal-8) t̂ó r̂éd̂úĉé t̂h́ê śîźê óf̂ ím̂áĝéŝ ĺôád̂éd̂ ón̂ ýôúr̂ ṕâǵê. Íf̂ ýôú âŕê úŝín̂ǵ V̂íêẃŝ t́ô śĥóŵ ḿûĺt̂íp̂ĺê ćôńt̂én̂t́ ît́êḿŝ ón̂ á p̂áĝé, ĉón̂śîd́êŕ îḿp̂ĺêḿêńt̂ín̂ǵ p̂áĝín̂át̂íôń t̂ó l̂ím̂ít̂ t́ĥé n̂úm̂b́êŕ ôf́ ĉón̂t́êńt̂ ít̂ém̂ś ŝh́ôẃn̂ ón̂ á ĝív̂én̂ ṕâǵê."
  },
  "node_modules/lighthouse-stack-packs/packs/drupal.js | unminified-css": {
    "message": "Êńŝúr̂é ŷóû h́âv́ê én̂áb̂ĺêd́ \"Âǵĝŕêǵât́ê ĆŜŚ f̂íl̂éŝ\" ín̂ t́ĥé \"Âd́m̂ín̂íŝt́r̂át̂íôń » Ĉón̂f́îǵûŕât́îón̂ » D́êv́êĺôṕm̂én̂t́\" p̂áĝé. Ŷóû ćâń âĺŝó ĉón̂f́îǵûŕê ḿôŕê ád̂v́âńĉéd̂ áĝǵr̂éĝát̂íôń ôṕt̂íôńŝ t́ĥŕôúĝh́ [âd́d̂ít̂íôńâĺ m̂ód̂úl̂éŝ](https://www.drupal.org/project/project_module?f%5B0%5D=&f%5B1%5D=&f%5B2%5D=im_vid_3%3A123&f%5B3%5D=&f%5B4%5D=sm_field_project_type%3Afull&f%5B5%5D=&f%5B6%5D=&text=css+aggregation&solrsort=iss_project_release_usage+desc&op=Search) t́ô śp̂éêd́ ûṕ ŷóûŕ ŝít̂é b̂ý ĉón̂ćât́êńât́îńĝ, ḿîńîf́ŷín̂ǵ, âńd̂ ćôḿp̂ŕêśŝín̂ǵ ŷóûŕ ĈŚŜ śt̂ýl̂éŝ."
  },
  "node_modules/lighthouse-stack-packs/packs/drupal.js | unminified-javascript": {
    "message": "Êńŝúr̂é ŷóû h́âv́ê én̂áb̂ĺêd́ \"Âǵĝŕêǵât́ê J́âv́âŚĉŕîṕt̂ f́îĺêś\" îń t̂h́ê \"Ád̂ḿîńîśt̂ŕât́îón̂ » Ćôńf̂íĝúr̂át̂íôń » D̂év̂él̂óp̂ḿêńt̂\" ṕâǵê. Ýôú ĉán̂ ál̂śô ćôńf̂íĝúr̂é m̂ór̂é âd́v̂án̂ćêd́ âǵĝŕêǵât́îón̂ óp̂t́îón̂ś t̂h́r̂óûǵĥ [ád̂d́ît́îón̂ál̂ ḿôd́ûĺêś](https://www.drupal.org/project/project_module?f%5B0%5D=&f%5B1%5D=&f%5B2%5D=im_vid_3%3A123&f%5B3%5D=&f%5B4%5D=sm_field_project_type%3Afull&f%5B5%5D=&f%5B6%5D=&text=javascript+aggregation&solrsort=iss_project_release_usage+desc&op=Search) t̂ó ŝṕêéd̂ úp̂ ýôúr̂ śît́ê b́ŷ ćôńĉát̂én̂át̂ín̂ǵ, m̂ín̂íf̂ýîńĝ, án̂d́ ĉóm̂ṕr̂éŝśîńĝ ýôúr̂ J́âv́âŚĉŕîṕt̂ áŝśêt́ŝ."
  },
  "node_modules/lighthouse-stack-packs/packs/drupal.js | unused-css-rules": {
    "message": "Ĉón̂śîd́êŕ r̂ém̂óv̂ín̂ǵ ûńûśêd́ ĈŚŜ ŕûĺêś âńd̂ ón̂ĺŷ át̂t́âćĥ t́ĥé n̂éêd́êd́ D̂ŕûṕâĺ l̂íb̂ŕâŕîéŝ t́ô t́ĥé r̂él̂év̂án̂t́ p̂áĝé ôŕ ĉóm̂ṕôńêńt̂ ín̂ á p̂áĝé. Ŝéê t́ĥé [D̂ŕûṕâĺ d̂óĉúm̂én̂t́ât́îón̂ ĺîńk̂](https://www.drupal.org/docs/8/creating-custom-modules/adding-stylesheets-css-and-javascript-js-to-a-drupal-8-module#library) f́ôŕ d̂ét̂áîĺŝ. T́ô íd̂én̂t́îf́ŷ át̂t́âćĥéd̂ ĺîb́r̂ár̂íêś t̂h́ât́ âŕê ád̂d́îńĝ éx̂t́r̂án̂éôúŝ ĆŜŚ, t̂ŕŷ ŕûńn̂ín̂ǵ [ĉód̂é ĉóv̂ér̂áĝé](https://developers.google.com/web/updates/2017/04/devtools-release-notes#coverage) îń Ĉh́r̂óm̂é D̂év̂T́ôól̂ś. Ŷóû ćâń îd́êńt̂íf̂ý t̂h́ê t́ĥém̂é/m̂ód̂úl̂é r̂éŝṕôńŝíb̂ĺê f́r̂óm̂ t́ĥé ÛŔL̂ óf̂ t́ĥé ŝt́ŷĺêśĥéêt́ ŵh́êń ĈŚŜ áĝǵr̂éĝát̂íôń îś d̂íŝáb̂ĺêd́ îń ŷóûŕ D̂ŕûṕâĺ ŝít̂é. L̂óôḱ ôút̂ f́ôŕ t̂h́êḿêś/m̂ód̂úl̂éŝ t́ĥát̂ h́âv́ê ḿâńŷ śt̂ýl̂éŝh́êét̂ś îń t̂h́ê ĺîśt̂ ẃĥíĉh́ ĥáv̂é â ĺôt́ ôf́ r̂éd̂ ín̂ ćôd́ê ćôv́êŕâǵê. Á t̂h́êḿê/ḿôd́ûĺê śĥóûĺd̂ ón̂ĺŷ én̂q́ûéûé â śt̂ýl̂éŝh́êét̂ íf̂ ít̂ íŝ áĉt́ûál̂ĺŷ úŝéd̂ ón̂ t́ĥé p̂áĝé."
  },
  "node_modules/lighthouse-stack-packs/packs/drupal.js | unused-javascript": {
    "message": "Ĉón̂śîd́êŕ r̂ém̂óv̂ín̂ǵ ûńûśêd́ Ĵáv̂áŜćr̂íp̂t́ âśŝét̂ś âńd̂ ón̂ĺŷ át̂t́âćĥ t́ĥé n̂éêd́êd́ D̂ŕûṕâĺ l̂íb̂ŕâŕîéŝ t́ô t́ĥé r̂él̂év̂án̂t́ p̂áĝé ôŕ ĉóm̂ṕôńêńt̂ ín̂ á p̂áĝé. Ŝéê t́ĥé [D̂ŕûṕâĺ d̂óĉúm̂én̂t́ât́îón̂ ĺîńk̂](https://www.drupal.org/docs/8/creating-custom-modules/adding-stylesheets-css-and-javascript-js-to-a-drupal-8-module#library) f́ôŕ d̂ét̂áîĺŝ. T́ô íd̂én̂t́îf́ŷ át̂t́âćĥéd̂ ĺîb́r̂ár̂íêś t̂h́ât́ âŕê ád̂d́îńĝ éx̂t́r̂án̂éôúŝ J́âv́âŚĉŕîṕt̂, t́r̂ý r̂ún̂ńîńĝ [ćôd́ê ćôv́êŕâǵê](https://developers.google.com/web/updates/2017/04/devtools-release-notes#coverage) ín̂ Ćĥŕôḿê D́êv́T̂óôĺŝ. Ýôú ĉán̂ íd̂én̂t́îf́ŷ t́ĥé t̂h́êḿê/ḿôd́ûĺê ŕêśp̂ón̂śîb́l̂é f̂ŕôḿ t̂h́ê ÚR̂Ĺ ôf́ t̂h́ê śĉŕîṕt̂ ẃĥén̂ J́âv́âŚĉŕîṕt̂ áĝǵr̂éĝát̂íôń îś d̂íŝáb̂ĺêd́ îń ŷóûŕ D̂ŕûṕâĺ ŝít̂é. L̂óôḱ ôút̂ f́ôŕ t̂h́êḿêś/m̂ód̂úl̂éŝ t́ĥát̂ h́âv́ê ḿâńŷ śĉŕîṕt̂ś îń t̂h́ê ĺîśt̂ ẃĥíĉh́ ĥáv̂é â ĺôt́ ôf́ r̂éd̂ ín̂ ćôd́ê ćôv́êŕâǵê. Á t̂h́êḿê/ḿôd́ûĺê śĥóûĺd̂ ón̂ĺŷ én̂q́ûéûé â śĉŕîṕt̂ íf̂ ít̂ íŝ áĉt́ûál̂ĺŷ úŝéd̂ ón̂ t́ĥé p̂áĝé."
  },
  "node_modules/lighthouse-stack-packs/packs/drupal.js | uses-long-cache-ttl": {
    "message": "Ŝét̂ t́ĥé \"B̂ŕôẃŝér̂ án̂d́ p̂ŕôx́ŷ ćâćĥé m̂áx̂ím̂úm̂ áĝé\" îń t̂h́ê \"Ád̂ḿîńîśt̂ŕât́îón̂ » Ćôńf̂íĝúr̂át̂íôń » D̂év̂él̂óp̂ḿêńt̂\" ṕâǵê. Ŕêád̂ áb̂óût́ [D̂ŕûṕâĺ ĉáĉh́ê án̂d́ ôṕt̂ím̂íẑín̂ǵ f̂ór̂ ṕêŕf̂ór̂ḿâńĉé](https://www.drupal.org/docs/7/managing-site-performance-and-scalability/caching-to-improve-performance/caching-overview#s-drupal-performance-resources)."
  },
  "node_modules/lighthouse-stack-packs/packs/drupal.js | uses-optimized-images": {
    "message": "Ĉón̂śîd́êŕ ûśîńĝ [á m̂ód̂úl̂é](https://www.drupal.org/project/project_module?f%5B0%5D=&f%5B1%5D=&f%5B2%5D=im_vid_3%3A123&f%5B3%5D=&f%5B4%5D=sm_field_project_type%3Afull&f%5B5%5D=&f%5B6%5D=&text=optimize+images&solrsort=iss_project_release_usage+desc&op=Search) t̂h́ât́ âút̂óm̂át̂íĉál̂ĺŷ óp̂t́îḿîźêś âńd̂ ŕêd́ûćêś t̂h́ê śîźê óf̂ ím̂áĝéŝ úp̂ĺôád̂éd̂ t́ĥŕôúĝh́ t̂h́ê śît́ê ẃĥíl̂é r̂ét̂áîńîńĝ q́ûál̂ít̂ý. Âĺŝó, êńŝúr̂é ŷóû ár̂é ûśîńĝ t́ĥé n̂át̂ív̂é [R̂éŝṕôńŝív̂é Îḿâǵê Śt̂ýl̂éŝ](https://www.drupal.org/docs/8/mobile-guide/responsive-images-in-drupal-8) ṕr̂óv̂íd̂éd̂ f́r̂óm̂ D́r̂úp̂ál̂ (áv̂áîĺâb́l̂é îń D̂ŕûṕâĺ 8 âńd̂ áb̂óv̂é) f̂ór̂ ál̂ĺ îḿâǵêś r̂én̂d́êŕêd́ ôń t̂h́ê śît́ê."
  },
  "node_modules/lighthouse-stack-packs/packs/drupal.js | uses-rel-preconnect": {
    "message": "P̂ŕêćôńn̂éĉt́ ôŕ d̂ńŝ-ṕr̂éf̂ét̂ćĥ ŕêśôúr̂ćê h́îńt̂ś ĉán̂ b́ê ád̂d́êd́ b̂ý îńŝt́âĺl̂ín̂ǵ âńd̂ ćôńf̂íĝúr̂ín̂ǵ [â ḿôd́ûĺê](https://www.drupal.org/project/project_module?f%5B0%5D=&f%5B1%5D=&f%5B2%5D=&f%5B3%5D=&f%5B4%5D=sm_field_project_type%3Afull&f%5B5%5D=&f%5B6%5D=&text=dns-prefetch&solrsort=iss_project_release_usage+desc&op=Search) t́ĥát̂ ṕr̂óv̂íd̂éŝ f́âćîĺît́îéŝ f́ôŕ ûśêŕ âǵêńt̂ ŕêśôúr̂ćê h́îńt̂ś."
  },
  "node_modules/lighthouse-stack-packs/packs/drupal.js | uses-responsive-images": {
    "message": "Êńŝúr̂é t̂h́ât́ ŷóû ár̂é ûśîńĝ t́ĥé n̂át̂ív̂é [R̂éŝṕôńŝív̂é Îḿâǵê Śt̂ýl̂éŝ](https://www.drupal.org/docs/8/mobile-guide/responsive-images-in-drupal-8) ṕr̂óv̂íd̂éd̂ f́r̂óm̂ D́r̂úp̂ál̂ (áv̂áîĺâb́l̂é îń D̂ŕûṕâĺ 8 âńd̂ áb̂óv̂é). Ûśê t́ĥé R̂éŝṕôńŝív̂é Îḿâǵê Śt̂ýl̂éŝ ẃĥén̂ ŕêńd̂ér̂ín̂ǵ îḿâǵê f́îél̂d́ŝ t́ĥŕôúĝh́ v̂íêẃ m̂ód̂éŝ, v́îéŵś, ôŕ îḿâǵêś ûṕl̂óâd́êd́ t̂h́r̂óûǵĥ t́ĥé ŴÝŜÍŴÝĜ éd̂ít̂ór̂."
  },
  "node_modules/lighthouse-stack-packs/packs/drupal.js | uses-webp-images": {
    "message": "Ĉón̂śîd́êŕ îńŝt́âĺl̂ín̂ǵ âńd̂ ćôńf̂íĝúr̂ín̂ǵ [â ḿôd́ûĺê t́ô ĺêv́êŕâǵê Ẃêb́P̂ ím̂áĝé f̂ór̂ḿât́ŝ](https://www.drupal.org/project/project_module?f%5B0%5D=&f%5B1%5D=&f%5B2%5D=&f%5B3%5D=&f%5B4%5D=sm_field_project_type%3Afull&f%5B5%5D=&f%5B6%5D=&text=webp&solrsort=iss_project_release_usage+desc&op=Search) ín̂ ýôúr̂ śît́ê. Śûćĥ ḿôd́ûĺêś âút̂óm̂át̂íĉál̂ĺŷ ǵêńêŕât́ê á Ŵéb̂Ṕ v̂ér̂śîón̂ óf̂ ýôúr̂ úp̂ĺôád̂éd̂ ím̂áĝéŝ t́ô óp̂t́îḿîźê ĺôád̂ín̂ǵ t̂ím̂éŝ."
  },
  "node_modules/lighthouse-stack-packs/packs/joomla.js | efficient-animated-content": {
    "message": "Ĉón̂śîd́êŕ ûṕl̂óâd́îńĝ ýôúr̂ ǴÎF́ t̂ó â śêŕv̂íĉé ŵh́îćĥ ẃîĺl̂ ḿâḱê ít̂ áv̂áîĺâb́l̂é t̂ó êḿb̂éd̂ áŝ án̂ H́T̂ḾL̂5 v́îd́êó."
  },
  "node_modules/lighthouse-stack-packs/packs/joomla.js | offscreen-images": {
    "message": "Îńŝt́âĺl̂ á [l̂áẑý-l̂óâd́ Ĵóôḿl̂á p̂ĺûǵîń](https://extensions.joomla.org/instant-search/?jed_live%5Bquery%5D=lazy%20loading) t̂h́ât́ p̂ŕôv́îd́êś t̂h́ê áb̂íl̂ít̂ý t̂ó d̂éf̂ér̂ án̂ý ôf́f̂śĉŕêén̂ ím̂áĝéŝ, ór̂ śŵít̂ćĥ t́ô á t̂ém̂ṕl̂át̂é t̂h́ât́ p̂ŕôv́îd́êś t̂h́ât́ f̂ún̂ćt̂íôńâĺît́ŷ. Śt̂ár̂t́îńĝ ẃît́ĥ J́ôóm̂ĺâ 4.0, ál̂ĺ n̂éŵ ím̂áĝéŝ ẃîĺl̂ [áût́ôḿât́îćâĺl̂ý](https://github.com/joomla/joomla-cms/pull/30748) ĝét̂ t́ĥé `loading` ât́t̂ŕîb́ût́ê f́r̂óm̂ t́ĥé ĉór̂é."
  },
  "node_modules/lighthouse-stack-packs/packs/joomla.js | render-blocking-resources": {
    "message": "T̂h́êŕê ár̂é â ńûḿb̂ér̂ óf̂ J́ôóm̂ĺâ ṕl̂úĝín̂ś t̂h́ât́ ĉán̂ h́êĺp̂ ýôú [îńl̂ín̂é ĉŕît́îćâĺ âśŝét̂ś](https://extensions.joomla.org/instant-search/?jed_live%5Bquery%5D=performance) ôŕ [d̂éf̂ér̂ ĺêśŝ ím̂ṕôŕt̂án̂t́ r̂éŝóûŕĉéŝ](https://extensions.joomla.org/instant-search/?jed_live%5Bquery%5D=performance). B́êẃâŕê t́ĥát̂ óp̂t́îḿîźât́îón̂ś p̂ŕôv́îd́êd́ b̂ý t̂h́êśê ṕl̂úĝín̂ś m̂áŷ b́r̂éâḱ f̂éât́ûŕêś ôf́ ŷóûŕ t̂ém̂ṕl̂át̂éŝ ór̂ ṕl̂úĝín̂ś, ŝó ŷóû ẃîĺl̂ ńêéd̂ t́ô t́êśt̂ t́ĥéŝé t̂h́ôŕôúĝh́l̂ý."
  },
  "node_modules/lighthouse-stack-packs/packs/joomla.js | server-response-time": {
    "message": "T̂ém̂ṕl̂át̂éŝ, éx̂t́êńŝíôńŝ, án̂d́ ŝér̂v́êŕ ŝṕêćîf́îćât́îón̂ś âĺl̂ ćôńt̂ŕîb́ût́ê t́ô śêŕv̂ér̂ ŕêśp̂ón̂śê t́îḿê. Ćôńŝíd̂ér̂ f́îńd̂ín̂ǵ â ḿôŕê óp̂t́îḿîźêd́ t̂ém̂ṕl̂át̂é, ĉár̂éf̂úl̂ĺŷ śêĺêćt̂ín̂ǵ âń ôṕt̂ím̂íẑát̂íôń êx́t̂én̂śîón̂, án̂d́/ôŕ ûṕĝŕâd́îńĝ ýôúr̂ śêŕv̂ér̂."
  },
  "node_modules/lighthouse-stack-packs/packs/joomla.js | total-byte-weight": {
    "message": "Ĉón̂śîd́êŕ ŝh́ôẃîńĝ éx̂ćêŕp̂t́ŝ ín̂ ýôúr̂ ár̂t́îćl̂é ĉát̂éĝór̂íêś (ê.ǵ. v̂íâ t́ĥé r̂éâd́ m̂ór̂é l̂ín̂ḱ), r̂éd̂úĉín̂ǵ t̂h́ê ńûḿb̂ér̂ óf̂ ár̂t́îćl̂éŝ śĥóŵń ôń â ǵîv́êń p̂áĝé, b̂ŕêák̂ín̂ǵ ŷóûŕ l̂ón̂ǵ p̂óŝt́ŝ ín̂t́ô ḿûĺt̂íp̂ĺê ṕâǵêś, ôŕ ûśîńĝ á p̂ĺûǵîń t̂ó l̂áẑý-l̂óâd́ ĉóm̂ḿêńt̂ś."
  },
  "node_modules/lighthouse-stack-packs/packs/joomla.js | unminified-css": {
    "message": "Â ńûḿb̂ér̂ óf̂ [J́ôóm̂ĺâ éx̂t́êńŝíôńŝ](https://extensions.joomla.org/instant-search/?jed_live%5Bquery%5D=performance) ćâń ŝṕêéd̂ úp̂ ýôúr̂ śît́ê b́ŷ ćôńĉát̂én̂át̂ín̂ǵ, m̂ín̂íf̂ýîńĝ, án̂d́ ĉóm̂ṕr̂éŝśîńĝ ýôúr̂ ćŝś ŝt́ŷĺêś. T̂h́êŕê ár̂é âĺŝó t̂ém̂ṕl̂át̂éŝ t́ĥát̂ ṕr̂óv̂íd̂é t̂h́îś f̂ún̂ćt̂íôńâĺît́ŷ."
  },
  "node_modules/lighthouse-stack-packs/packs/joomla.js | unminified-javascript": {
    "message": "Â ńûḿb̂ér̂ óf̂ [J́ôóm̂ĺâ éx̂t́êńŝíôńŝ](https://extensions.joomla.org/instant-search/?jed_live%5Bquery%5D=performance) ćâń ŝṕêéd̂ úp̂ ýôúr̂ śît́ê b́ŷ ćôńĉát̂én̂át̂ín̂ǵ, m̂ín̂íf̂ýîńĝ, án̂d́ ĉóm̂ṕr̂éŝśîńĝ ýôúr̂ śĉŕîṕt̂ś. T̂h́êŕê ár̂é âĺŝó t̂ém̂ṕl̂át̂éŝ t́ĥát̂ ṕr̂óv̂íd̂é t̂h́îś f̂ún̂ćt̂íôńâĺît́ŷ."
  },
  "node_modules/lighthouse-stack-packs/packs/joomla.js | unused-css-rules": {
    "message": "Ĉón̂śîd́êŕ r̂éd̂úĉín̂ǵ, ôŕ ŝẃît́ĉh́îńĝ, t́ĥé n̂úm̂b́êŕ ôf́ [Ĵóôḿl̂á êx́t̂én̂śîón̂ś](https://extensions.joomla.org/) l̂óâd́îńĝ ún̂úŝéd̂ ĆŜŚ îń ŷóûŕ p̂áĝé. T̂ó îd́êńt̂íf̂ý êx́t̂én̂śîón̂ś t̂h́ât́ âŕê ád̂d́îńĝ éx̂t́r̂án̂éôúŝ ĆŜŚ, t̂ŕŷ ŕûńn̂ín̂ǵ [ĉód̂é ĉóv̂ér̂áĝé](https://developers.google.com/web/updates/2017/04/devtools-release-notes#coverage) îń Ĉh́r̂óm̂é D̂év̂T́ôól̂ś. Ŷóû ćâń îd́êńt̂íf̂ý t̂h́ê t́ĥém̂é/p̂ĺûǵîń r̂éŝṕôńŝíb̂ĺê f́r̂óm̂ t́ĥé ÛŔL̂ óf̂ t́ĥé ŝt́ŷĺêśĥéêt́. L̂óôḱ ôút̂ f́ôŕ p̂ĺûǵîńŝ t́ĥát̂ h́âv́ê ḿâńŷ śt̂ýl̂éŝh́êét̂ś îń t̂h́ê ĺîśt̂ ẃĥíĉh́ ĥáv̂é â ĺôt́ ôf́ r̂éd̂ ín̂ ćôd́ê ćôv́êŕâǵê. Á p̂ĺûǵîń ŝh́ôúl̂d́ ôńl̂ý êńq̂úêúê á ŝt́ŷĺêśĥéêt́ îf́ ît́ îś âćt̂úâĺl̂ý ûśêd́ ôń t̂h́ê ṕâǵê."
  },
  "node_modules/lighthouse-stack-packs/packs/joomla.js | unused-javascript": {
    "message": "Ĉón̂śîd́êŕ r̂éd̂úĉín̂ǵ, ôŕ ŝẃît́ĉh́îńĝ, t́ĥé n̂úm̂b́êŕ ôf́ [Ĵóôḿl̂á êx́t̂én̂śîón̂ś](https://extensions.joomla.org/) l̂óâd́îńĝ ún̂úŝéd̂ J́âv́âŚĉŕîṕt̂ ín̂ ýôúr̂ ṕâǵê. T́ô íd̂én̂t́îf́ŷ ṕl̂úĝín̂ś t̂h́ât́ âŕê ád̂d́îńĝ éx̂t́r̂án̂éôúŝ J́Ŝ, t́r̂ý r̂ún̂ńîńĝ [ćôd́ê ćôv́êŕâǵê](https://developers.google.com/web/updates/2017/04/devtools-release-notes#coverage) ín̂ Ćĥŕôḿê D́êv́T̂óôĺŝ. Ýôú ĉán̂ íd̂én̂t́îf́ŷ t́ĥé êx́t̂én̂śîón̂ ŕêśp̂ón̂śîb́l̂é f̂ŕôḿ t̂h́ê ÚR̂Ĺ ôf́ t̂h́ê śĉŕîṕt̂. Ĺôók̂ óût́ f̂ór̂ éx̂t́êńŝíôńŝ t́ĥát̂ h́âv́ê ḿâńŷ śĉŕîṕt̂ś îń t̂h́ê ĺîśt̂ ẃĥíĉh́ ĥáv̂é â ĺôt́ ôf́ r̂éd̂ ín̂ ćôd́ê ćôv́êŕâǵê. Án̂ éx̂t́êńŝíôń ŝh́ôúl̂d́ ôńl̂ý êńq̂úêúê á ŝćr̂íp̂t́ îf́ ît́ îś âćt̂úâĺl̂ý ûśêd́ ôń t̂h́ê ṕâǵê."
  },
  "node_modules/lighthouse-stack-packs/packs/joomla.js | uses-long-cache-ttl": {
    "message": "R̂éâd́ âb́ôút̂ [B́r̂óŵśêŕ Ĉáĉh́îńĝ ín̂ J́ôóm̂ĺâ](https://docs.joomla.org/Cache)."
  },
  "node_modules/lighthouse-stack-packs/packs/joomla.js | uses-optimized-images": {
    "message": "Ĉón̂śîd́êŕ ûśîńĝ án̂ [ím̂áĝé ôṕt̂ím̂íẑát̂íôń p̂ĺûǵîń](https://extensions.joomla.org/instant-search/?jed_live%5Bquery%5D=performance) t̂h́ât́ ĉóm̂ṕr̂éŝśêś ŷóûŕ îḿâǵêś ŵh́îĺê ŕêt́âín̂ín̂ǵ q̂úâĺît́ŷ."
  },
  "node_modules/lighthouse-stack-packs/packs/joomla.js | uses-responsive-images": {
    "message": "Ĉón̂śîd́êŕ ûśîńĝ á [r̂éŝṕôńŝív̂é îḿâǵêś p̂ĺûǵîń](https://extensions.joomla.org/instant-search/?jed_live%5Bquery%5D=responsive%20images) t̂ó ûśê ŕêśp̂ón̂śîv́ê ím̂áĝéŝ ín̂ ýôúr̂ ćôńt̂én̂t́."
  },
  "node_modules/lighthouse-stack-packs/packs/joomla.js | uses-text-compression": {
    "message": "Ŷóû ćâń êńâb́l̂é t̂éx̂t́ ĉóm̂ṕr̂éŝśîón̂ b́ŷ én̂áb̂ĺîńĝ Ǵẑíp̂ Ṕâǵê Ćôḿp̂ŕêśŝíôń îń Ĵóôḿl̂á (Ŝýŝt́êḿ > Ĝĺôb́âĺ ĉón̂f́îǵûŕât́îón̂ > Śêŕv̂ér̂)."
  },
  "node_modules/lighthouse-stack-packs/packs/joomla.js | uses-webp-images": {
    "message": "Ĉón̂śîd́êŕ ûśîńĝ á [p̂ĺûǵîń](https://extensions.joomla.org/instant-search/?jed_live%5Bquery%5D=webp) ôŕ ŝér̂v́îćê t́ĥát̂ ẃîĺl̂ áût́ôḿât́îćâĺl̂ý ĉón̂v́êŕt̂ ýôúr̂ úp̂ĺôád̂éd̂ ím̂áĝéŝ t́ô t́ĥé ôṕt̂ím̂ál̂ f́ôŕm̂át̂ś."
  },
  "node_modules/lighthouse-stack-packs/packs/magento.js | critical-request-chains": {
    "message": "Îf́ ŷóû ár̂é n̂ót̂ b́ûńd̂ĺîńĝ ýôúr̂ J́âv́âŚĉŕîṕt̂ áŝśêt́ŝ, ćôńŝíd̂ér̂ úŝín̂ǵ [b̂ál̂ér̂](https://github.com/magento/baler)."
  },
  "node_modules/lighthouse-stack-packs/packs/magento.js | disable-bundling": {
    "message": "D̂íŝáb̂ĺê Ḿâǵêńt̂ó'ŝ b́ûíl̂t́-îń [Ĵáv̂áŜćr̂íp̂t́ b̂ún̂d́l̂ín̂ǵ âńd̂ ḿîńîf́îćât́îón̂](https://devdocs.magento.com/guides/v2.3/frontend-dev-guide/themes/js-bundling.html), án̂d́ ĉón̂śîd́êŕ ûśîńĝ [b́âĺêŕ](https://github.com/magento/baler/) îńŝt́êád̂."
  },
  "node_modules/lighthouse-stack-packs/packs/magento.js | font-display": {
    "message": "Ŝṕêćîf́ŷ `@font-display` ẃĥén̂ [d́êf́îńîńĝ ćûśt̂óm̂ f́ôńt̂ś](https://devdocs.magento.com/guides/v2.3/frontend-dev-guide/css-topics/using-fonts.html)."
  },
  "node_modules/lighthouse-stack-packs/packs/magento.js | offscreen-images": {
    "message": "Ĉón̂śîd́êŕ m̂ód̂íf̂ýîńĝ ýôúr̂ ṕr̂ód̂úĉt́ âńd̂ ćât́âĺôǵ t̂ém̂ṕl̂át̂éŝ t́ô ḿâḱê úŝé ôf́ t̂h́ê ẃêb́ p̂ĺât́f̂ór̂ḿ'ŝ [ĺâźŷ ĺôád̂ín̂ǵ](https://web.dev/native-lazy-loading) f̂éât́ûŕê."
  },
  "node_modules/lighthouse-stack-packs/packs/magento.js | time-to-first-byte": {
    "message": "Ûśê Ḿâǵêńt̂ó'ŝ [V́âŕn̂íŝh́ îńt̂éĝŕât́îón̂](https://devdocs.magento.com/guides/v2.3/config-guide/varnish/config-varnish.html)."
  },
  "node_modules/lighthouse-stack-packs/packs/magento.js | unminified-css": {
    "message": "Êńâb́l̂é t̂h́ê \"Ḿîńîf́ŷ ĆŜŚ F̂íl̂éŝ\" óp̂t́îón̂ ín̂ ýôúr̂ śt̂ór̂é'ŝ D́êv́êĺôṕêŕ ŝét̂t́îńĝś. [L̂éâŕn̂ ḿôŕê](https://devdocs.magento.com/guides/v2.3/performance-best-practices/configuration.html?itm_source=devdocs&itm_medium=search_page&itm_campaign=federated_search&itm_term=minify%20css%20files)."
  },
  "node_modules/lighthouse-stack-packs/packs/magento.js | unminified-javascript": {
    "message": "Ûśê [T́êŕŝér̂](https://www.npmjs.com/package/terser) t́ô ḿîńîf́ŷ ál̂ĺ Ĵáv̂áŜćr̂íp̂t́ âśŝét̂ś f̂ŕôḿ ŝt́ât́îć ĉón̂t́êńt̂ d́êṕl̂óŷḿêńt̂, án̂d́ d̂íŝáb̂ĺê t́ĥé b̂úîĺt̂-ín̂ ḿîńîf́îćât́îón̂ f́êát̂úr̂é."
  },
  "node_modules/lighthouse-stack-packs/packs/magento.js | unused-javascript": {
    "message": "D̂íŝáb̂ĺê Ḿâǵêńt̂ó'ŝ b́ûíl̂t́-îń [Ĵáv̂áŜćr̂íp̂t́ b̂ún̂d́l̂ín̂ǵ](https://devdocs.magento.com/guides/v2.3/frontend-dev-guide/themes/js-bundling.html)."
  },
  "node_modules/lighthouse-stack-packs/packs/magento.js | uses-optimized-images": {
    "message": "Ĉón̂śîd́êŕ ŝéâŕĉh́îńĝ t́ĥé [M̂áĝén̂t́ô Ḿâŕk̂ét̂ṕl̂áĉé](https://marketplace.magento.com/catalogsearch/result/?q=optimize%20image) f̂ór̂ á v̂ár̂íêt́ŷ óf̂ t́ĥír̂d́ p̂ár̂t́ŷ éx̂t́êńŝíôńŝ t́ô óp̂t́îḿîźê ím̂áĝéŝ."
  },
  "node_modules/lighthouse-stack-packs/packs/magento.js | uses-rel-preconnect": {
    "message": "P̂ŕêćôńn̂éĉt́ ôŕ d̂ńŝ-ṕr̂éf̂ét̂ćĥ ŕêśôúr̂ćê h́îńt̂ś ĉán̂ b́ê ád̂d́êd́ b̂ý [m̂ód̂íf̂ýîńĝ á t̂h́êḿêś'ŝ ĺâýôút̂](https://devdocs.magento.com/guides/v2.3/frontend-dev-guide/layouts/xml-manage.html)."
  },
  "node_modules/lighthouse-stack-packs/packs/magento.js | uses-rel-preload": {
    "message": "`<link rel=preload>` t̂áĝś ĉán̂ b́ê ád̂d́êd́ b̂ý [m̂ód̂íf̂ýîńĝ á t̂h́êḿêś'ŝ ĺâýôút̂](https://devdocs.magento.com/guides/v2.3/frontend-dev-guide/layouts/xml-manage.html)."
  },
  "node_modules/lighthouse-stack-packs/packs/magento.js | uses-webp-images": {
    "message": "Ĉón̂śîd́êŕ ŝéâŕĉh́îńĝ t́ĥé [M̂áĝén̂t́ô Ḿâŕk̂ét̂ṕl̂áĉé](https://marketplace.magento.com/catalogsearch/result/?q=webp) f̂ór̂ á v̂ár̂íêt́ŷ óf̂ t́ĥír̂d́-p̂ár̂t́ŷ éx̂t́êńŝíôńŝ t́ô ĺêv́êŕâǵê ńêẃêŕ îḿâǵê f́ôŕm̂át̂ś."
  },
  "node_modules/lighthouse-stack-packs/packs/octobercms.js | efficient-animated-content": {
    "message": "[R̂ép̂ĺâćê án̂ím̂át̂éd̂ ǴÎF́ŝ ẃît́ĥ v́îd́êó](https://web.dev/replace-gifs-with-videos/) f̂ór̂ f́âśt̂ér̂ ẃêb́ p̂áĝé l̂óâd́ŝ án̂d́ ĉón̂śîd́êŕ ûśîńĝ ḿôd́êŕn̂ f́îĺê f́ôŕm̂át̂ś ŝúĉh́ âś [Ŵéb̂Ḿ](https://web.dev/replace-gifs-with-videos/#create-webm-videos) ôŕ [ÂV́1](https://developers.google.com/web/updates/2018/09/chrome-70-media-updates#av1-decoder) t̂ó îḿp̂ŕôv́ê ćôḿp̂ŕêśŝíôń êf́f̂íĉíêńĉý b̂ý ĝŕêát̂ér̂ t́ĥán̂ 30% óv̂ér̂ t́ĥé ĉúr̂ŕêńt̂ śt̂át̂é-ôf́-t̂h́ê-ár̂t́ v̂íd̂éô ćôd́êć, V̂Ṕ9."
  },
  "node_modules/lighthouse-stack-packs/packs/octobercms.js | offscreen-images": {
    "message": "Ĉón̂śîd́êŕ îńŝt́âĺl̂ín̂ǵ âń [îḿâǵê ĺâźŷ ĺôád̂ín̂ǵ p̂ĺûǵîń](https://octobercms.com/plugins?search=lazy) t̂h́ât́ p̂ŕôv́îd́êś t̂h́ê áb̂íl̂ít̂ý t̂ó d̂éf̂ér̂ án̂ý ôf́f̂śĉŕêén̂ ím̂áĝéŝ, ór̂ śŵít̂ćĥ t́ô á t̂h́êḿê t́ĥát̂ ṕr̂óv̂íd̂éŝ t́ĥát̂ f́ûńĉt́îón̂ál̂ít̂ý. Âĺŝó ĉón̂śîd́êŕ ûśîńĝ [t́ĥé ÂḾP̂ ṕl̂úĝín̂](https://octobercms.com/plugins?search=Accelerated+Mobile+Pages)."
  },
  "node_modules/lighthouse-stack-packs/packs/octobercms.js | render-blocking-resources": {
    "message": "T̂h́êŕê ár̂é m̂án̂ý p̂ĺûǵîńŝ t́ĥát̂ h́êĺp̂ [ín̂ĺîńê ćr̂ít̂íĉál̂ áŝśêt́ŝ](https://octobercms.com/plugins?search=css). T́ĥéŝé p̂ĺûǵîńŝ ḿâý b̂ŕêák̂ ót̂h́êŕ p̂ĺûǵîńŝ, śô ýôú ŝh́ôúl̂d́ t̂éŝt́ t̂h́ôŕôúĝh́l̂ý."
  },
  "node_modules/lighthouse-stack-packs/packs/octobercms.js | time-to-first-byte": {
    "message": "T̂h́êḿêś, p̂ĺûǵîńŝ án̂d́ ŝér̂v́êŕ ŝṕêćîf́îćât́îón̂ś âĺl̂ ćôńt̂ŕîb́ût́ê t́ô t́ĥé ŝér̂v́êŕ r̂éŝṕôńŝé t̂ím̂é. Ĉón̂śîd́êŕ f̂ín̂d́îńĝ á m̂ór̂é ôṕt̂ím̂íẑéd̂ t́ĥém̂é, ĉár̂éf̂úl̂ĺŷ śêĺêćt̂ín̂ǵ âń ôṕt̂ím̂íẑát̂íôń p̂ĺûǵîń âńd̂/ór̂ úp̂ǵr̂ád̂é t̂h́ê śêŕv̂ér̂. Óĉt́ôb́êŕ ĈḾŜ ál̂śô ál̂ĺôẃŝ d́êv́êĺôṕêŕŝ t́ô úŝé [`Queues`](https://octobercms.com/docs/services/queues) t̂ó d̂éf̂ér̂ t́ĥé p̂ŕôćêśŝín̂ǵ ôf́ â t́îḿê ćôńŝúm̂ín̂ǵ t̂áŝḱ, ŝúĉh́ âś ŝén̂d́îńĝ án̂ é-m̂áîĺ. T̂h́îś d̂ŕâśt̂íĉál̂ĺŷ śp̂éêd́ŝ úp̂ ẃêb́ r̂éq̂úêśt̂ś."
  },
  "node_modules/lighthouse-stack-packs/packs/octobercms.js | total-byte-weight": {
    "message": "Ĉón̂śîd́êŕ ŝh́ôẃîńĝ éx̂ćêŕp̂t́ŝ ín̂ t́ĥé p̂óŝt́ l̂íŝt́ŝ (é.ĝ. úŝín̂ǵ â `show more` b́ût́t̂ón̂), ŕêd́ûćîńĝ t́ĥé n̂úm̂b́êŕ ôf́ p̂óŝt́ŝ śĥóŵń ôń â ǵîv́êń ŵéb̂ ṕâǵê, b́r̂éâḱîńĝ ĺôńĝ ṕôśt̂ś îńt̂ó m̂úl̂t́îṕl̂é ŵéb̂ ṕâǵêś, ôŕ ûśîńĝ á p̂ĺûǵîń t̂ó l̂áẑý-l̂óâd́ ĉóm̂ḿêńt̂ś."
  },
  "node_modules/lighthouse-stack-packs/packs/octobercms.js | unminified-css": {
    "message": "T̂h́êŕê ár̂é m̂án̂ý [p̂ĺûǵîńŝ](https://octobercms.com/plugins?search=css) t́ĥát̂ ćâń ŝṕêéd̂ úp̂ á ŵéb̂śît́ê b́ŷ ćôńĉát̂én̂át̂ín̂ǵ, m̂ín̂íf̂ýîńĝ án̂d́ ĉóm̂ṕr̂éŝśîńĝ t́ĥé ŝt́ŷĺêś. Ûśîńĝ á b̂úîĺd̂ ṕr̂óĉéŝś t̂ó d̂ó t̂h́îś m̂ín̂íf̂íĉát̂íôń ûṕ-f̂ŕôńt̂ ćâń ŝṕêéd̂ úp̂ d́êv́êĺôṕm̂én̂t́."
  },
  "node_modules/lighthouse-stack-packs/packs/octobercms.js | unminified-javascript": {
    "message": "T̂h́êŕê ár̂é m̂án̂ý [p̂ĺûǵîńŝ](https://octobercms.com/plugins?search=javascript) t́ĥát̂ ćâń ŝṕêéd̂ úp̂ á ŵéb̂śît́ê b́ŷ ćôńĉát̂én̂át̂ín̂ǵ, m̂ín̂íf̂ýîńĝ án̂d́ ĉóm̂ṕr̂éŝśîńĝ t́ĥé ŝćr̂íp̂t́ŝ. Úŝín̂ǵ â b́ûíl̂d́ p̂ŕôćêśŝ t́ô d́ô t́ĥíŝ ḿîńîf́îćât́îón̂ úp̂-f́r̂ón̂t́ ĉán̂ śp̂éêd́ ûṕ d̂év̂él̂óp̂ḿêńt̂."
  },
  "node_modules/lighthouse-stack-packs/packs/octobercms.js | unused-css-rules": {
    "message": "Ĉón̂śîd́êŕ r̂év̂íêẃîńĝ t́ĥé [p̂ĺûǵîńŝ](https://octobercms.com/plugins) ĺôád̂ín̂ǵ ûńûśêd́ ĈŚŜ ón̂ t́ĥé ŵéb̂śît́ê. T́ô íd̂én̂t́îf́ŷ ṕl̂úĝín̂ś t̂h́ât́ âd́d̂ ún̂ńêćêśŝár̂ý ĈŚŜ, ŕûń [ĉód̂é ĉóv̂ér̂áĝé](https://developers.google.com/web/updates/2017/04/devtools-release-notes#coverage) îń Ĉh́r̂óm̂é D̂év̂T́ôól̂ś. Îd́êńt̂íf̂ý t̂h́ê t́ĥém̂é/p̂ĺûǵîń r̂éŝṕôńŝíb̂ĺê f́r̂óm̂ t́ĥé ŝt́ŷĺêśĥéêt́ ÛŔL̂. Ĺôók̂ f́ôŕ p̂ĺûǵîńŝ ẃît́ĥ ḿâńŷ śt̂ýl̂éŝh́êét̂ś ŵít̂h́ l̂ót̂ś ôf́ r̂éd̂ ín̂ ćôd́ê ćôv́êŕâǵê. Á p̂ĺûǵîń ŝh́ôúl̂d́ ôńl̂ý âd́d̂ á ŝt́ŷĺêśĥéêt́ îf́ ît́ îś âćt̂úâĺl̂ý ûśêd́ ôń t̂h́ê ẃêb́ p̂áĝé."
  },
  "node_modules/lighthouse-stack-packs/packs/octobercms.js | unused-javascript": {
    "message": "Ĉón̂śîd́êŕ r̂év̂íêẃîńĝ t́ĥé [p̂ĺûǵîńŝ](https://octobercms.com/plugins?search=javascript) t́ĥát̂ ĺôád̂ ún̂úŝéd̂ J́âv́âŚĉŕîṕt̂ ín̂ t́ĥé ŵéb̂ ṕâǵê. T́ô íd̂én̂t́îf́ŷ ṕl̂úĝín̂ś t̂h́ât́ âd́d̂ ún̂ńêćêśŝár̂ý Ĵáv̂áŜćr̂íp̂t́, r̂ún̂ [ćôd́ê ćôv́êŕâǵê](https://developers.google.com/web/updates/2017/04/devtools-release-notes#coverage) ín̂ Ćĥŕôḿê D́êv́T̂óôĺŝ. Íd̂én̂t́îf́ŷ t́ĥé t̂h́êḿê/ṕl̂úĝín̂ ŕêśp̂ón̂śîb́l̂é f̂ŕôḿ t̂h́ê ÚR̂Ĺ ôf́ t̂h́ê śĉŕîṕt̂. Ĺôók̂ f́ôŕ p̂ĺûǵîńŝ ẃît́ĥ ḿâńŷ śĉŕîṕt̂ś ŵít̂h́ l̂ót̂ś ôf́ r̂éd̂ ín̂ ćôd́ê ćôv́êŕâǵê. Á p̂ĺûǵîń ŝh́ôúl̂d́ ôńl̂ý âd́d̂ á ŝćr̂íp̂t́ îf́ ît́ îś âćt̂úâĺl̂ý ûśêd́ ôń t̂h́ê ẃêb́ p̂áĝé."
  },
  "node_modules/lighthouse-stack-packs/packs/octobercms.js | uses-long-cache-ttl": {
    "message": "R̂éâd́ âb́ôút̂ [ṕr̂év̂én̂t́îńĝ ún̂ńêćêśŝár̂ý n̂ét̂ẃôŕk̂ ŕêq́ûéŝt́ŝ ẃît́ĥ t́ĥé ĤT́T̂Ṕ Ĉáĉh́ê](https://web.dev/http-cache/#caching-checklist). T́ĥér̂é âŕê ḿâńŷ [ṕl̂úĝín̂ś](https://octobercms.com/plugins?search=Caching) t̂h́ât́ ĉán̂ b́ê úŝéd̂ t́ô śp̂éêd́ ûṕ ĉáĉh́îńĝ."
  },
  "node_modules/lighthouse-stack-packs/packs/octobercms.js | uses-optimized-images": {
    "message": "Ĉón̂śîd́êŕ ûśîńĝ án̂ [ím̂áĝé ôṕt̂ím̂íẑát̂íôń p̂ĺûǵîń](https://octobercms.com/plugins?search=image) t̂ó ĉóm̂ṕr̂éŝśêś îḿâǵêś ŵh́îĺê ŕêt́âín̂ín̂ǵ t̂h́ê q́ûál̂ít̂ý."
  },
  "node_modules/lighthouse-stack-packs/packs/octobercms.js | uses-responsive-images": {
    "message": "Ûṕl̂óâd́ îḿâǵêś d̂ír̂éĉt́l̂ý îń t̂h́ê ḿêd́îá m̂án̂áĝér̂ t́ô én̂śûŕê t́ĥé r̂éq̂úîŕêd́ îḿâǵê śîźêś âŕê áv̂áîĺâb́l̂é. Ĉón̂śîd́êŕ ûśîńĝ t́ĥé [r̂éŝíẑé f̂íl̂t́êŕ](https://octobercms.com/docs/markup/filter-resize) ôŕ âń [îḿâǵê ŕêśîźîńĝ ṕl̂úĝín̂](https://octobercms.com/plugins?search=image) t́ô én̂śûŕê t́ĥé ôṕt̂ím̂ál̂ ím̂áĝé ŝíẑéŝ ár̂é ûśêd́."
  },
  "node_modules/lighthouse-stack-packs/packs/octobercms.js | uses-text-compression": {
    "message": "Êńâb́l̂é t̂éx̂t́ ĉóm̂ṕr̂éŝśîón̂ ín̂ t́ĥé ŵéb̂ śêŕv̂ér̂ ćôńf̂íĝúr̂át̂íôń."
  },
  "node_modules/lighthouse-stack-packs/packs/octobercms.js | uses-webp-images": {
    "message": "Ĉón̂śîd́êŕ ûśîńĝ á [p̂ĺûǵîń](https://octobercms.com/plugins?search=image) ôŕ ŝér̂v́îćê t́ĥát̂ ẃîĺl̂ áût́ôḿât́îćâĺl̂ý ĉón̂v́êŕt̂ t́ĥé ûṕl̂óâd́êd́ îḿâǵêś t̂ó t̂h́ê óp̂t́îḿâĺ f̂ór̂ḿât́ŝ. [Ẃêb́P̂ ĺôśŝĺêśŝ ím̂áĝéŝ](https://developers.google.com/speed/webp) ár̂é 26% ŝḿâĺl̂ér̂ ín̂ śîźê ćôḿp̂ár̂éd̂ t́ô ṔN̂Ǵŝ án̂d́ 25-34% ŝḿâĺl̂ér̂ t́ĥán̂ ćôḿp̂ár̂áb̂ĺê J́P̂ÉĜ ím̂áĝéŝ át̂ t́ĥé êq́ûív̂ál̂én̂t́ ŜŚÎḾ q̂úâĺît́ŷ ín̂d́êx́. Âńôt́ĥér̂ ńêx́t̂-ǵêń îḿâǵê f́ôŕm̂át̂ t́ô ćôńŝíd̂ér̂ íŝ [ÁV̂ÍF̂](https://jakearchibald.com/2020/avif-has-landed/)."
  },
  "node_modules/lighthouse-stack-packs/packs/react.js | dom-size": {
    "message": "Ĉón̂śîd́êŕ ûśîńĝ á \"ŵín̂d́ôẃîńĝ\" ĺîb́r̂ár̂ý l̂ík̂é `react-window` t̂ó m̂ín̂ím̂íẑé t̂h́ê ńûḿb̂ér̂ óf̂ D́ÔḾ n̂ód̂éŝ ćr̂éât́êd́ îf́ ŷóû ár̂é r̂én̂d́êŕîńĝ ḿâńŷ ŕêṕêát̂éd̂ él̂ém̂én̂t́ŝ ón̂ t́ĥé p̂áĝé. [L̂éâŕn̂ ḿôŕê](https://web.dev/virtualize-long-lists-react-window/). Ál̂śô, ḿîńîḿîźê ún̂ńêćêśŝár̂ý r̂é-r̂én̂d́êŕŝ úŝín̂ǵ [`shouldComponentUpdate`](https://reactjs.org/docs/optimizing-performance.html#shouldcomponentupdate-in-action), [`PureComponent`](https://reactjs.org/docs/react-api.html#reactpurecomponent), ôŕ [`React.memo`](https://reactjs.org/docs/react-api.html#reactmemo) âńd̂ [śk̂íp̂ éf̂f́êćt̂ś](https://reactjs.org/docs/hooks-effect.html#tip-optimizing-performance-by-skipping-effects) ôńl̂ý ûńt̂íl̂ ćêŕt̂áîń d̂ép̂én̂d́êńĉíêś ĥáv̂é ĉh́âńĝéd̂ íf̂ ýôú âŕê úŝín̂ǵ t̂h́ê `Effect` h́ôók̂ t́ô ím̂ṕr̂óv̂é r̂ún̂t́îḿê ṕêŕf̂ór̂ḿâńĉé."
  },
  "node_modules/lighthouse-stack-packs/packs/react.js | redirects": {
    "message": "Îf́ ŷóû ár̂é ûśîńĝ Ŕêáĉt́ R̂óût́êŕ, m̂ín̂ím̂íẑé ûśâǵê óf̂ t́ĥé `<Redirect>` ĉóm̂ṕôńêńt̂ f́ôŕ [r̂óût́ê ńâv́îǵât́îón̂ś](https://reacttraining.com/react-router/web/api/Redirect)."
  },
  "node_modules/lighthouse-stack-packs/packs/react.js | time-to-first-byte": {
    "message": "Îf́ ŷóû ár̂é ŝér̂v́êŕ-ŝíd̂é r̂én̂d́êŕîńĝ án̂ý R̂éâćt̂ ćôḿp̂ón̂én̂t́ŝ, ćôńŝíd̂ér̂ úŝín̂ǵ `renderToNodeStream()` ôŕ `renderToStaticNodeStream()` t̂ó âĺl̂óŵ t́ĥé ĉĺîén̂t́ t̂ó r̂éĉéîv́ê án̂d́ ĥýd̂ŕât́ê d́îf́f̂ér̂én̂t́ p̂ár̂t́ŝ óf̂ t́ĥé m̂ár̂ḱûṕ îńŝt́êád̂ óf̂ ál̂ĺ ât́ ôńĉé. [L̂éâŕn̂ ḿôŕê](https://reactjs.org/docs/react-dom-server.html#rendertonodestream)."
  },
  "node_modules/lighthouse-stack-packs/packs/react.js | unminified-css": {
    "message": "Îf́ ŷóûŕ b̂úîĺd̂ śŷśt̂ém̂ ḿîńîf́îéŝ ĆŜŚ f̂íl̂éŝ áût́ôḿât́îćâĺl̂ý, êńŝúr̂é t̂h́ât́ ŷóû ár̂é d̂ép̂ĺôýîńĝ t́ĥé p̂ŕôd́ûćt̂íôń b̂úîĺd̂ óf̂ ýôúr̂ áp̂ṕl̂íĉát̂íôń. Ŷóû ćâń ĉh́êćk̂ t́ĥíŝ ẃît́ĥ t́ĥé R̂éâćt̂ D́êv́êĺôṕêŕ T̂óôĺŝ éx̂t́êńŝíôń. [L̂éâŕn̂ ḿôŕê](https://reactjs.org/docs/optimizing-performance.html#use-the-production-build)."
  },
  "node_modules/lighthouse-stack-packs/packs/react.js | unminified-javascript": {
    "message": "Îf́ ŷóûŕ b̂úîĺd̂ śŷśt̂ém̂ ḿîńîf́îéŝ J́Ŝ f́îĺêś âút̂óm̂át̂íĉál̂ĺŷ, én̂śûŕê t́ĥát̂ ýôú âŕê d́êṕl̂óŷín̂ǵ t̂h́ê ṕr̂ód̂úĉt́îón̂ b́ûíl̂d́ ôf́ ŷóûŕ âṕp̂ĺîćât́îón̂. Ýôú ĉán̂ ćĥéĉḱ t̂h́îś ŵít̂h́ t̂h́ê Ŕêáĉt́ D̂év̂él̂óp̂ér̂ T́ôól̂ś êx́t̂én̂śîón̂. [Ĺêár̂ń m̂ór̂é](https://reactjs.org/docs/optimizing-performance.html#use-the-production-build)."
  },
  "node_modules/lighthouse-stack-packs/packs/react.js | unused-javascript": {
    "message": "Îf́ ŷóû ár̂é n̂ót̂ śêŕv̂ér̂-śîd́ê ŕêńd̂ér̂ín̂ǵ, [ŝṕl̂ít̂ ýôúr̂ J́âv́âŚĉŕîṕt̂ b́ûńd̂ĺêś](https://web.dev/code-splitting-suspense/) ŵít̂h́ `React.lazy()`. Ôt́ĥér̂ẃîśê, ćôd́ê-śp̂ĺît́ ûśîńĝ á t̂h́îŕd̂-ṕâŕt̂ý l̂íb̂ŕâŕŷ śûćĥ áŝ [ĺôád̂áb̂ĺê-ćôḿp̂ón̂én̂t́ŝ](https://www.smooth-code.com/open-source/loadable-components/docs/getting-started/)."
  },
  "node_modules/lighthouse-stack-packs/packs/react.js | user-timings": {
    "message": "Ûśê t́ĥé R̂éâćt̂ D́êv́T̂óôĺŝ Ṕr̂óf̂íl̂ér̂, ẃĥíĉh́ m̂ák̂éŝ úŝé ôf́ t̂h́ê Ṕr̂óf̂íl̂ér̂ ÁP̂Í, t̂ó m̂éâśûŕê t́ĥé r̂én̂d́êŕîńĝ ṕêŕf̂ór̂ḿâńĉé ôf́ ŷóûŕ ĉóm̂ṕôńêńt̂ś. [L̂éâŕn̂ ḿôŕê.](https://reactjs.org/blog/2018/09/10/introducing-the-react-profiler.html)"
  },
  "node_modules/lighthouse-stack-packs/packs/wordpress.js | efficient-animated-content": {
    "message": "Ĉón̂śîd́êŕ ûṕl̂óâd́îńĝ ýôúr̂ ǴÎF́ t̂ó â śêŕv̂íĉé ŵh́îćĥ ẃîĺl̂ ḿâḱê ít̂ áv̂áîĺâb́l̂é t̂ó êḿb̂éd̂ áŝ án̂ H́T̂ḾL̂5 v́îd́êó."
  },
  "node_modules/lighthouse-stack-packs/packs/wordpress.js | offscreen-images": {
    "message": "Îńŝt́âĺl̂ á [l̂áẑý-l̂óâd́ Ŵór̂d́P̂ŕêśŝ ṕl̂úĝín̂](https://wordpress.org/plugins/search/lazy+load/) t́ĥát̂ ṕr̂óv̂íd̂éŝ t́ĥé âb́îĺît́ŷ t́ô d́êf́êŕ âńŷ óf̂f́ŝćr̂éêń îḿâǵêś, ôŕ ŝẃît́ĉh́ t̂ó â t́ĥém̂é t̂h́ât́ p̂ŕôv́îd́êś t̂h́ât́ f̂ún̂ćt̂íôńâĺît́ŷ. Ál̂śô ćôńŝíd̂ér̂ úŝín̂ǵ [t̂h́ê ÁM̂Ṕ p̂ĺûǵîń](https://wordpress.org/plugins/amp/)."
  },
  "node_modules/lighthouse-stack-packs/packs/wordpress.js | render-blocking-resources": {
    "message": "T̂h́êŕê ár̂é â ńûḿb̂ér̂ óf̂ Ẃôŕd̂Ṕr̂éŝś p̂ĺûǵîńŝ t́ĥát̂ ćâń ĥél̂ṕ ŷóû [ín̂ĺîńê ćr̂ít̂íĉál̂ áŝśêt́ŝ](https://wordpress.org/plugins/search/critical+css/) ór̂ [d́êf́êŕ l̂éŝś îḿp̂ór̂t́âńt̂ ŕêśôúr̂ćêś](https://wordpress.org/plugins/search/defer+css+javascript/). B̂éŵár̂é t̂h́ât́ ôṕt̂ím̂íẑát̂íôńŝ ṕr̂óv̂íd̂éd̂ b́ŷ t́ĥéŝé p̂ĺûǵîńŝ ḿâý b̂ŕêák̂ f́êát̂úr̂éŝ óf̂ ýôúr̂ t́ĥém̂é ôŕ p̂ĺûǵîńŝ, śô ýôú ŵíl̂ĺ l̂ík̂él̂ý n̂éêd́ t̂ó m̂ák̂é ĉód̂é ĉh́âńĝéŝ."
  },
  "node_modules/lighthouse-stack-packs/packs/wordpress.js | time-to-first-byte": {
    "message": "T̂h́êḿêś, p̂ĺûǵîńŝ, án̂d́ ŝér̂v́êŕ ŝṕêćîf́îćât́îón̂ś âĺl̂ ćôńt̂ŕîb́ût́ê t́ô śêŕv̂ér̂ ŕêśp̂ón̂śê t́îḿê. Ćôńŝíd̂ér̂ f́îńd̂ín̂ǵ â ḿôŕê óp̂t́îḿîźêd́ t̂h́êḿê, ćâŕêf́ûĺl̂ý ŝél̂éĉt́îńĝ án̂ óp̂t́îḿîźât́îón̂ ṕl̂úĝín̂, án̂d́/ôŕ ûṕĝŕâd́îńĝ ýôúr̂ śêŕv̂ér̂."
  },
  "node_modules/lighthouse-stack-packs/packs/wordpress.js | total-byte-weight": {
    "message": "Ĉón̂śîd́êŕ ŝh́ôẃîńĝ éx̂ćêŕp̂t́ŝ ín̂ ýôúr̂ ṕôśt̂ ĺîśt̂ś (ê.ǵ. v̂íâ t́ĥé m̂ór̂é t̂áĝ), ŕêd́ûćîńĝ t́ĥé n̂úm̂b́êŕ ôf́ p̂óŝt́ŝ śĥóŵń ôń â ǵîv́êń p̂áĝé, b̂ŕêák̂ín̂ǵ ŷóûŕ l̂ón̂ǵ p̂óŝt́ŝ ín̂t́ô ḿûĺt̂íp̂ĺê ṕâǵêś, ôŕ ûśîńĝ á p̂ĺûǵîń t̂ó l̂áẑý-l̂óâd́ ĉóm̂ḿêńt̂ś."
  },
  "node_modules/lighthouse-stack-packs/packs/wordpress.js | unminified-css": {
    "message": "Â ńûḿb̂ér̂ óf̂ [Ẃôŕd̂Ṕr̂éŝś p̂ĺûǵîńŝ](https://wordpress.org/plugins/search/minify+css/) ćâń ŝṕêéd̂ úp̂ ýôúr̂ śît́ê b́ŷ ćôńĉát̂én̂át̂ín̂ǵ, m̂ín̂íf̂ýîńĝ, án̂d́ ĉóm̂ṕr̂éŝśîńĝ ýôúr̂ śt̂ýl̂éŝ. Ýôú m̂áŷ ál̂śô ẃâńt̂ t́ô úŝé â b́ûíl̂d́ p̂ŕôćêśŝ t́ô d́ô t́ĥíŝ ḿîńîf́îćât́îón̂ úp̂-f́r̂ón̂t́ îf́ p̂óŝśîb́l̂é."
  },
  "node_modules/lighthouse-stack-packs/packs/wordpress.js | unminified-javascript": {
    "message": "Â ńûḿb̂ér̂ óf̂ [Ẃôŕd̂Ṕr̂éŝś p̂ĺûǵîńŝ](https://wordpress.org/plugins/search/minify+javascript/) ćâń ŝṕêéd̂ úp̂ ýôúr̂ śît́ê b́ŷ ćôńĉát̂én̂át̂ín̂ǵ, m̂ín̂íf̂ýîńĝ, án̂d́ ĉóm̂ṕr̂éŝśîńĝ ýôúr̂ śĉŕîṕt̂ś. Ŷóû ḿâý âĺŝó ŵán̂t́ t̂ó ûśê á b̂úîĺd̂ ṕr̂óĉéŝś t̂ó d̂ó t̂h́îś m̂ín̂íf̂íĉát̂íôń ûṕ f̂ŕôńt̂ íf̂ ṕôśŝíb̂ĺê."
  },
  "node_modules/lighthouse-stack-packs/packs/wordpress.js | unused-css-rules": {
    "message": "Ĉón̂śîd́êŕ r̂éd̂úĉín̂ǵ, ôŕ ŝẃît́ĉh́îńĝ, t́ĥé n̂úm̂b́êŕ ôf́ [Ŵór̂d́P̂ŕêśŝ ṕl̂úĝín̂ś](https://wordpress.org/plugins/) l̂óâd́îńĝ ún̂úŝéd̂ ĆŜŚ îń ŷóûŕ p̂áĝé. T̂ó îd́êńt̂íf̂ý p̂ĺûǵîńŝ t́ĥát̂ ár̂é âd́d̂ín̂ǵ êx́t̂ŕâńêóûś ĈŚŜ, t́r̂ý r̂ún̂ńîńĝ [ćôd́ê ćôv́êŕâǵê](https://developers.google.com/web/updates/2017/04/devtools-release-notes#coverage) ín̂ Ćĥŕôḿê D́êv́T̂óôĺŝ. Ýôú ĉán̂ íd̂én̂t́îf́ŷ t́ĥé t̂h́êḿê/ṕl̂úĝín̂ ŕêśp̂ón̂śîb́l̂é f̂ŕôḿ t̂h́ê ÚR̂Ĺ ôf́ t̂h́ê śt̂ýl̂éŝh́êét̂. Ĺôók̂ óût́ f̂ór̂ ṕl̂úĝín̂ś t̂h́ât́ ĥáv̂é m̂án̂ý ŝt́ŷĺêśĥéêt́ŝ ín̂ t́ĥé l̂íŝt́ ŵh́îćĥ h́âv́ê á l̂ót̂ óf̂ ŕêd́ îń ĉód̂é ĉóv̂ér̂áĝé. Â ṕl̂úĝín̂ śĥóûĺd̂ ón̂ĺŷ én̂q́ûéûé â śt̂ýl̂éŝh́êét̂ íf̂ ít̂ íŝ áĉt́ûál̂ĺŷ úŝéd̂ ón̂ t́ĥé p̂áĝé."
  },
  "node_modules/lighthouse-stack-packs/packs/wordpress.js | unused-javascript": {
    "message": "Ĉón̂śîd́êŕ r̂éd̂úĉín̂ǵ, ôŕ ŝẃît́ĉh́îńĝ, t́ĥé n̂úm̂b́êŕ ôf́ [Ŵór̂d́P̂ŕêśŝ ṕl̂úĝín̂ś](https://wordpress.org/plugins/) l̂óâd́îńĝ ún̂úŝéd̂ J́âv́âŚĉŕîṕt̂ ín̂ ýôúr̂ ṕâǵê. T́ô íd̂én̂t́îf́ŷ ṕl̂úĝín̂ś t̂h́ât́ âŕê ád̂d́îńĝ éx̂t́r̂án̂éôúŝ J́Ŝ, t́r̂ý r̂ún̂ńîńĝ [ćôd́ê ćôv́êŕâǵê](https://developers.google.com/web/updates/2017/04/devtools-release-notes#coverage) ín̂ Ćĥŕôḿê D́êv́T̂óôĺŝ. Ýôú ĉán̂ íd̂én̂t́îf́ŷ t́ĥé t̂h́êḿê/ṕl̂úĝín̂ ŕêśp̂ón̂śîb́l̂é f̂ŕôḿ t̂h́ê ÚR̂Ĺ ôf́ t̂h́ê śĉŕîṕt̂. Ĺôók̂ óût́ f̂ór̂ ṕl̂úĝín̂ś t̂h́ât́ ĥáv̂é m̂án̂ý ŝćr̂íp̂t́ŝ ín̂ t́ĥé l̂íŝt́ ŵh́îćĥ h́âv́ê á l̂ót̂ óf̂ ŕêd́ îń ĉód̂é ĉóv̂ér̂áĝé. Â ṕl̂úĝín̂ śĥóûĺd̂ ón̂ĺŷ én̂q́ûéûé â śĉŕîṕt̂ íf̂ ít̂ íŝ áĉt́ûál̂ĺŷ úŝéd̂ ón̂ t́ĥé p̂áĝé."
  },
  "node_modules/lighthouse-stack-packs/packs/wordpress.js | uses-long-cache-ttl": {
    "message": "R̂éâd́ âb́ôút̂ [B́r̂óŵśêŕ Ĉáĉh́îńĝ ín̂ Ẃôŕd̂Ṕr̂éŝś](https://wordpress.org/support/article/optimization/#browser-caching)."
  },
  "node_modules/lighthouse-stack-packs/packs/wordpress.js | uses-optimized-images": {
    "message": "Ĉón̂śîd́êŕ ûśîńĝ án̂ [ím̂áĝé ôṕt̂ím̂íẑát̂íôń Ŵór̂d́P̂ŕêśŝ ṕl̂úĝín̂](https://wordpress.org/plugins/search/optimize+images/) t́ĥát̂ ćôḿp̂ŕêśŝéŝ ýôúr̂ ím̂áĝéŝ ẃĥíl̂é r̂ét̂áîńîńĝ q́ûál̂ít̂ý."
  },
  "node_modules/lighthouse-stack-packs/packs/wordpress.js | uses-responsive-images": {
    "message": "Ûṕl̂óâd́ îḿâǵêś d̂ír̂éĉt́l̂ý t̂h́r̂óûǵĥ t́ĥé [m̂éd̂íâ ĺîb́r̂ár̂ý](https://wordpress.org/support/article/media-library-screen/) t̂ó êńŝúr̂é t̂h́ât́ t̂h́ê ŕêq́ûír̂éd̂ ím̂áĝé ŝíẑéŝ ár̂é âv́âíl̂áb̂ĺê, án̂d́ t̂h́êń îńŝér̂t́ t̂h́êḿ f̂ŕôḿ t̂h́ê ḿêd́îá l̂íb̂ŕâŕŷ ór̂ úŝé t̂h́ê ím̂áĝé ŵíd̂ǵêt́ t̂ó êńŝúr̂é t̂h́ê óp̂t́îḿâĺ îḿâǵê śîźêś âŕê úŝéd̂ (ín̂ćl̂úd̂ín̂ǵ t̂h́ôśê f́ôŕ t̂h́ê ŕêśp̂ón̂śîv́ê b́r̂éâḱp̂óîńt̂ś). Âv́ôíd̂ úŝín̂ǵ `Full Size` îḿâǵêś ûńl̂éŝś t̂h́ê d́îḿêńŝíôńŝ ár̂é âd́êq́ûát̂é f̂ór̂ t́ĥéîŕ ûśâǵê. [Ĺêár̂ń M̂ór̂é](https://wordpress.org/support/article/inserting-images-into-posts-and-pages/)."
  },
  "node_modules/lighthouse-stack-packs/packs/wordpress.js | uses-text-compression": {
    "message": "Ŷóû ćâń êńâb́l̂é t̂éx̂t́ ĉóm̂ṕr̂éŝśîón̂ ín̂ ýôúr̂ ẃêb́ ŝér̂v́êŕ ĉón̂f́îǵûŕât́îón̂."
  },
  "node_modules/lighthouse-stack-packs/packs/wordpress.js | uses-webp-images": {
    "message": "Ĉón̂śîd́êŕ ûśîńĝ á [p̂ĺûǵîń](https://wordpress.org/plugins/search/convert+webp/) ôŕ ŝér̂v́îćê t́ĥát̂ ẃîĺl̂ áût́ôḿât́îćâĺl̂ý ĉón̂v́êŕt̂ ýôúr̂ úp̂ĺôád̂éd̂ ím̂áĝéŝ t́ô t́ĥé ôṕt̂ím̂ál̂ f́ôŕm̂át̂ś."
  }
}<|MERGE_RESOLUTION|>--- conflicted
+++ resolved
@@ -1728,11 +1728,7 @@
     "message": "r̂éf̂ĺêćt̂éd̂-x́ŝś îś d̂ép̂ŕêćât́êd́ ŝín̂ćê ĆŜṔ2. P̂ĺêáŝé, ûśê t́ĥé X̂-X́ŜŚ-P̂ŕôt́êćt̂íôń ĥéâd́êŕ îńŝt́êád̂."
   },
   "lighthouse-core/lib/csp-evaluator.js | missingBaseUri": {
-<<<<<<< HEAD
-    "message": "M̂íŝśîńĝ `base-uri` ál̂ĺôẃŝ t́ĥé îńĵéĉt́îón̂ óf̂ `<base>` t́âǵŝ. T́ĥéŷ ćâń b̂é ûśêd́ t̂ó ŝét̂ t́ĥé b̂áŝé ÛŔL̂ f́ôŕ âĺl̂ ŕêĺât́îv́ê (śĉŕîṕt̂) ÚR̂Ĺŝ t́ô án̂ át̂t́âćk̂ér̂ ćôńt̂ŕôĺl̂éd̂ d́ôḿâín̂. Ćâń ŷóû śêt́ ît́ t̂ó `none` ôŕ `self`?"
-=======
-    "message": "M̂íŝśîńĝ b́âśê-úr̂í âĺl̂óŵś îńĵéĉt́êd́ <b̂áŝé> t̂áĝś t̂ó ŝét̂ t́ĥé b̂áŝé ÛŔL̂ f́ôŕ âĺl̂ ŕêĺât́îv́ê ÚR̂Ĺŝ (é.ĝ. śĉŕîṕt̂ś) t̂ó âń ât́t̂áĉḱêŕ ĉón̂t́r̂ól̂ĺêd́ d̂óm̂áîń. Ĉón̂śîd́êŕ ŝét̂t́îńĝ b́âśê-úr̂í t̂ó 'n̂ón̂é' ôŕ 'ŝél̂f́'."
->>>>>>> aae0d0e9
+    "message": "M̂íŝśîńĝ `base-uri` ál̂ĺôẃŝ ín̂j́êćt̂éd̂ `<base>` t́âǵŝ t́ô śêt́ t̂h́ê b́âśê ÚR̂Ĺ f̂ór̂ ál̂ĺ r̂él̂át̂ív̂é ÛŔL̂ś (ê.ǵ. ŝćr̂íp̂t́ŝ) t́ô án̂ át̂t́âćk̂ér̂ ćôńt̂ŕôĺl̂éd̂ d́ôḿâín̂. Ćôńŝíd̂ér̂ śêt́t̂ín̂ǵ `base-uri` t̂ó `none` ôŕ `self`."
   },
   "lighthouse-core/lib/csp-evaluator.js | missingObjectSrc": {
     "message": "Êĺêḿêńt̂ś ĉón̂t́r̂ól̂ĺêd́ b̂ý `object-src` âŕê ćôńŝíd̂ér̂éd̂ ĺêǵâćŷ f́êát̂úr̂éŝ. Ćôńŝíd̂ér̂ śêt́t̂ín̂ǵ `object-src` t̂ó `none` t̂ó p̂ŕêv́êńt̂ t́ĥé îńĵéĉt́îón̂ óf̂ ṕl̂úĝín̂ś t̂h́ât́ êx́êćût́ê ún̂śâf́ê śĉŕîṕt̂ś."
