/**
 * @license Copyright 2016 The Lighthouse Authors. All Rights Reserved.
 * Licensed under the Apache License, Version 2.0 (the "License"); you may not use this file except in compliance with the License. You may obtain a copy of the License at http://www.apache.org/licenses/LICENSE-2.0
 * Unless required by applicable law or agreed to in writing, software distributed under the License is distributed on an "AS IS" BASIS, WITHOUT WARRANTIES OR CONDITIONS OF ANY KIND, either express or implied. See the License for the specific language governing permissions and limitations under the License.
 */

import fs from 'fs';
import path from 'path';


import log from 'lighthouse-logger';
import isDeepEqual from 'lodash/isEqual.js';

import {Driver} from './legacy/gather/driver.js';
import {GatherRunner} from './legacy/gather/gather-runner.js';
import {ReportScoring} from './scoring.js';
import {Audit} from './audits/audit.js';
import * as format from '../shared/localization/format.js';
import * as stackPacks from './lib/stack-packs.js';
import * as assetSaver from './lib/asset-saver.js';
import {getEntityClassification} from './lib/entity-classification.js';
import {Sentry} from './lib/sentry.js';
import {ReportGenerator} from '../report/generator/report-generator.js';
import {LighthouseError} from './lib/lh-error.js';
import {lighthouseVersion} from '../root.js';
import {getModuleDirectory} from '../esm-utils.js';

const moduleDir = getModuleDirectory(import.meta);

/** @typedef {import('./legacy/gather/connections/connection.js').Connection} Connection */
/** @typedef {import('./lib/arbitrary-equality-map.js').ArbitraryEqualityMap} ArbitraryEqualityMap */
/** @typedef {LH.Config.LegacyResolvedConfig} Config */

class Runner {
  /**
   * @template {LH.Config.LegacyResolvedConfig | LH.Config.ResolvedConfig} TConfig
   * @param {LH.Artifacts} artifacts
   * @param {{resolvedConfig: TConfig, driverMock?: Driver, computedCache: Map<string, ArbitraryEqualityMap>}} options
   * @return {Promise<LH.RunnerResult|undefined>}
   */
  static async audit(artifacts, options) {
    const {resolvedConfig, computedCache} = options;
    const settings = resolvedConfig.settings;

    try {
      const runnerStatus = {msg: 'Audit phase', id: 'lh:runner:audit'};
      log.time(runnerStatus, 'verbose');

      /**
       * List of top-level warnings for this Lighthouse run.
       * @type {Array<string | LH.IcuMessage>}
       */
      const lighthouseRunWarnings = [];

      // Potentially quit early
      if (settings.gatherMode && !settings.auditMode) return;

      if (!resolvedConfig.audits) {
        throw new Error('No audits to evaluate.');
      }
      const auditResultsById = await Runner._runAudits(settings, resolvedConfig.audits, artifacts,
          lighthouseRunWarnings, computedCache);

      // LHR construction phase
      const resultsStatus = {msg: 'Generating results...', id: 'lh:runner:generate'};
      log.time(resultsStatus);

      if (artifacts.LighthouseRunWarnings) {
        lighthouseRunWarnings.push(...artifacts.LighthouseRunWarnings);
      }

      // Entering: conclusion of the lighthouse result object

      // Use version from gathering stage.
      // If accessibility gatherer didn't run or errored, it won't be in credits.
      const axeVersion = artifacts.Accessibility?.version;
      const credits = {
        'axe-core': axeVersion,
      };

      /** @type {Record<string, LH.RawIcu<LH.Result.Category>>} */
      let categories = {};
      if (resolvedConfig.categories) {
        categories = ReportScoring.scoreAllCategories(resolvedConfig.categories, auditResultsById);
      }

      log.timeEnd(resultsStatus);
      log.timeEnd(runnerStatus);

      /** @type {LH.RawIcu<LH.Result>} */
      const i18nLhr = {
        lighthouseVersion,
        requestedUrl: artifacts.URL.requestedUrl,
        mainDocumentUrl: artifacts.URL.mainDocumentUrl,
        finalDisplayedUrl: artifacts.URL.finalDisplayedUrl,
        finalUrl: artifacts.URL.mainDocumentUrl,
        fetchTime: artifacts.fetchTime,
        gatherMode: artifacts.GatherContext.gatherMode,
        runtimeError: Runner.getArtifactRuntimeError(artifacts),
        runWarnings: lighthouseRunWarnings,
        userAgent: artifacts.HostUserAgent,
        environment: {
          networkUserAgent: artifacts.NetworkUserAgent,
          hostUserAgent: artifacts.HostUserAgent,
          benchmarkIndex: artifacts.BenchmarkIndex,
          benchmarkIndexes: artifacts.BenchmarkIndexes,
          credits,
        },
        audits: auditResultsById,
        configSettings: settings,
        categories,
        categoryGroups: resolvedConfig.groups || undefined,
        stackPacks: stackPacks.getStackPacks(artifacts.Stacks),
<<<<<<< HEAD
        entityClassification: await getEntityClassification(artifacts,
          {options: {}, computedCache, settings}),
=======
        fullPageScreenshot: resolvedConfig.settings.disableFullPageScreenshot ?
          undefined : artifacts.FullPageScreenshot,
>>>>>>> 46e461e9
        timing: this._getTiming(artifacts),
        i18n: {
          rendererFormattedStrings: format.getRendererFormattedStrings(settings.locale),
          icuMessagePaths: {},
        },
      };

      // Replace ICU message references with localized strings; save replaced paths in lhr.
      i18nLhr.i18n.icuMessagePaths = format.replaceIcuMessages(i18nLhr, settings.locale);

      // LHR has now been localized.
      const lhr = /** @type {LH.Result} */ (i18nLhr);

      if (settings.auditMode) {
        const path = Runner._getDataSavePath(settings);
        assetSaver.saveLhr(lhr, path);
      }

      // Create the HTML, JSON, and/or CSV string
      const report = ReportGenerator.generateReport(lhr, settings.output);

      return {lhr, artifacts, report};
    } catch (err) {
      throw Runner.createRunnerError(err, settings);
    }
  }

  /**
   * User can run -G solo, -A solo, or -GA together
   * -G and -A will run partial lighthouse pipelines,
   * and -GA will run everything plus save artifacts and lhr to disk.
   *
   * @template {LH.Config.LegacyResolvedConfig | LH.Config.ResolvedConfig} TConfig
   * @param {(runnerData: {resolvedConfig: TConfig, driverMock?: Driver}) => Promise<LH.Artifacts>} gatherFn
   * @param {{resolvedConfig: TConfig, driverMock?: Driver, computedCache: Map<string, ArbitraryEqualityMap>}} options
   * @return {Promise<LH.Artifacts>}
   */
  static async gather(gatherFn, options) {
    const settings = options.resolvedConfig.settings;

    // Either load saved artifacts from disk or from the browser.
    try {
      const sentryContext = Sentry.getContext();
      Sentry.captureBreadcrumb({
        message: 'Run started',
        category: 'lifecycle',
        data: sentryContext,
      });

      /** @type {LH.Artifacts} */
      let artifacts;
      if (settings.auditMode && !settings.gatherMode) {
        // No browser required, just load the artifacts from disk.
        const path = this._getDataSavePath(settings);
        artifacts = assetSaver.loadArtifacts(path);
      } else {
        const runnerStatus = {msg: 'Gather phase', id: 'lh:runner:gather'};
        log.time(runnerStatus, 'verbose');

        artifacts = await gatherFn({
          resolvedConfig: options.resolvedConfig,
          driverMock: options.driverMock,
        });

        log.timeEnd(runnerStatus);

        // If `gather` is run multiple times before `audit`, the timing entries for each `gather` can pollute one another.
        // We need to clear the timing entries at the end of gathering.
        // Set artifacts.Timing again to ensure lh:runner:gather is included.
        artifacts.Timing = log.takeTimeEntries();

        // -G means save these to disk (e.g. ./latest-run).
        if (settings.gatherMode) {
          const path = this._getDataSavePath(settings);
          await assetSaver.saveArtifacts(artifacts, path);
        }
      }

      return artifacts;
    } catch (err) {
      throw Runner.createRunnerError(err, settings);
    }
  }

  /**
   * @param {any} err
   * @param {LH.Config.Settings} settings
   */
  static createRunnerError(err, settings) {
    // i18n LighthouseError strings.
    if (err.friendlyMessage) {
      err.friendlyMessage = format.getFormatted(err.friendlyMessage, settings.locale);
    }
    Sentry.captureException(err, {level: 'fatal'});
    return err;
  }

  /**
   * This handles both the auditMode case where gatherer entries need to be merged in and
   * the gather/audit case where timingEntriesFromRunner contains all entries from this run,
   * including those also in timingEntriesFromArtifacts.
   * @param {LH.Artifacts} artifacts
   * @return {LH.Result.Timing}
   */
  static _getTiming(artifacts) {
    const timingEntriesFromArtifacts = artifacts.Timing || [];
    const timingEntriesFromRunner = log.takeTimeEntries();
    const timingEntriesKeyValues = [
      ...timingEntriesFromArtifacts,
      ...timingEntriesFromRunner,
    ].map(entry => /** @type {[string, PerformanceEntry]} */ ([
      // As entries can share a name and start time, dedupe based on the name, startTime and duration
      `${entry.startTime}-${entry.name}-${entry.duration}`,
      entry,
    ]));
    const timingEntries = Array.from(new Map(timingEntriesKeyValues).values())
    // Truncate timestamps to hundredths of a millisecond saves ~4KB. No need for microsecond
    // resolution.
    .map(entry => {
      return {
        // Don't spread entry because browser PerformanceEntries can't be spread.
        // https://github.com/GoogleChrome/lighthouse/issues/8638
        startTime: parseFloat(entry.startTime.toFixed(2)),
        name: entry.name,
        duration: parseFloat(entry.duration.toFixed(2)),
        entryType: entry.entryType,
      };
    }).sort((a, b) => a.startTime - b.startTime);
    const gatherEntry = timingEntries.find(e => e.name === 'lh:runner:gather');
    const auditEntry = timingEntries.find(e => e.name === 'lh:runner:audit');
    const gatherTiming = gatherEntry?.duration || 0;
    const auditTiming = auditEntry?.duration || 0;
    return {entries: timingEntries, total: gatherTiming + auditTiming};
  }

  /**
   * Establish connection, load page and collect all required artifacts
   * @param {string} requestedUrl
   * @param {{resolvedConfig: Config, computedCache: Map<string, ArbitraryEqualityMap>, driverMock?: Driver}} runnerOpts
   * @param {Connection} connection
   * @return {Promise<LH.Artifacts>}
   */
  static async _gatherArtifactsFromBrowser(requestedUrl, runnerOpts, connection) {
    if (!runnerOpts.resolvedConfig.passes) {
      throw new Error('No browser artifacts are either provided or requested.');
    }
    const driver = runnerOpts.driverMock || new Driver(connection);
    const gatherOpts = {
      driver,
      requestedUrl,
      settings: runnerOpts.resolvedConfig.settings,
      computedCache: runnerOpts.computedCache,
    };
    const artifacts = await GatherRunner.run(runnerOpts.resolvedConfig.passes, gatherOpts);
    return artifacts;
  }

  /**
   * Run all audits with specified settings and artifacts.
   * @param {LH.Config.Settings} settings
   * @param {Array<LH.Config.AuditDefn>} audits
   * @param {LH.Artifacts} artifacts
   * @param {Array<string | LH.IcuMessage>} runWarnings
   * @param {Map<string, ArbitraryEqualityMap>} computedCache
   * @return {Promise<Record<string, LH.RawIcu<LH.Audit.Result>>>}
   */
  static async _runAudits(settings, audits, artifacts, runWarnings, computedCache) {
    const status = {msg: 'Analyzing and running audits...', id: 'lh:runner:auditing'};
    log.time(status);

    if (artifacts.settings) {
      const overrides = {
        locale: undefined,
        gatherMode: undefined,
        auditMode: undefined,
        output: undefined,
        channel: undefined,
        budgets: undefined,
      };
      const normalizedGatherSettings = Object.assign({}, artifacts.settings, overrides);
      const normalizedAuditSettings = Object.assign({}, settings, overrides);

      // First, try each key individually so we can print which key differed.
      const keys = new Set([
        ...Object.keys(normalizedGatherSettings),
        ...Object.keys(normalizedAuditSettings),
      ]);
      for (const k of keys) {
        if (!isDeepEqual(normalizedGatherSettings[k], normalizedAuditSettings[k])) {
          throw new Error(
            `Cannot change settings between gathering and auditing. Difference found at: ${k}`);
        }
      }

      // Call `isDeepEqual` on the entire thing, just in case something was missed.
      if (!isDeepEqual(normalizedGatherSettings, normalizedAuditSettings)) {
        throw new Error('Cannot change settings between gathering and auditing');
      }
    }

    // Members of LH.Audit.Context that are shared across all audits.
    const sharedAuditContext = {
      settings,
      computedCache,
    };

    // Run each audit sequentially
    /** @type {Record<string, LH.RawIcu<LH.Audit.Result>>} */
    const auditResultsById = {};
    for (const auditDefn of audits) {
      const auditId = auditDefn.implementation.meta.id;
      const auditResult = await Runner._runAudit(auditDefn, artifacts, sharedAuditContext,
          runWarnings);
      auditResultsById[auditId] = auditResult;
    }

    log.timeEnd(status);
    return auditResultsById;
  }

  /**
   * Checks that the audit's required artifacts exist and runs the audit if so.
   * Otherwise returns error audit result.
   * @param {LH.Config.AuditDefn} auditDefn
   * @param {LH.Artifacts} artifacts
   * @param {Pick<LH.Audit.Context, 'settings'|'computedCache'>} sharedAuditContext
   * @param {Array<string | LH.IcuMessage>} runWarnings
   * @return {Promise<LH.RawIcu<LH.Audit.Result>>}
   * @private
   */
  static async _runAudit(auditDefn, artifacts, sharedAuditContext, runWarnings) {
    const audit = auditDefn.implementation;
    const status = {
      msg: `Auditing: ${format.getFormatted(audit.meta.title, 'en-US')}`,
      id: `lh:audit:${audit.meta.id}`,
    };
    log.time(status);

    let auditResult;
    try {
      // Return an early error if an artifact required for the audit is missing or an error.
      for (const artifactName of audit.meta.requiredArtifacts) {
        const noArtifact = artifacts[artifactName] === undefined;

        // If trace/devtoolsLog required, check that DEFAULT_PASS trace/devtoolsLog exists.
        // NOTE: for now, not a pass-specific check of traces or devtoolsLogs.
        const noRequiredTrace = artifactName === 'traces' && !artifacts.traces[Audit.DEFAULT_PASS];
        const noRequiredDevtoolsLog = artifactName === 'devtoolsLogs' &&
            !artifacts.devtoolsLogs[Audit.DEFAULT_PASS];

        if (noArtifact || noRequiredTrace || noRequiredDevtoolsLog) {
          log.warn('Runner',
              `${artifactName} gatherer, required by audit ${audit.meta.id}, did not run.`);
          throw new LighthouseError(
            LighthouseError.errors.MISSING_REQUIRED_ARTIFACT, {artifactName});
        }

        // If artifact was an error, output error result on behalf of audit.
        if (artifacts[artifactName] instanceof Error) {
          /** @type {Error} */
          // @ts-expect-error: TODO why is this a type error now?
          const artifactError = artifacts[artifactName];

          Sentry.captureException(artifactError, {
            tags: {gatherer: artifactName},
            level: 'error',
          });

          log.warn('Runner', `${artifactName} gatherer, required by audit ${audit.meta.id},` +
            ` encountered an error: ${artifactError.message}`);

          // Create a friendlier display error and mark it as expected to avoid duplicates in Sentry
          const error = new LighthouseError(LighthouseError.errors.ERRORED_REQUIRED_ARTIFACT,
              {artifactName, errorMessage: artifactError.message});
          // @ts-expect-error Non-standard property added to Error
          error.expected = true;
          throw error;
        }
      }

      // all required artifacts are in good shape, so we proceed
      const auditOptions = Object.assign({}, audit.defaultOptions, auditDefn.options);
      const auditContext = {
        options: auditOptions,
        ...sharedAuditContext,
      };

      // Only pass the declared required and optional artifacts to the audit
      // The type is masquerading as `LH.Artifacts` but will only contain a subset of the keys
      // to prevent consumers from unnecessary type assertions.
      const requestedArtifacts = audit.meta.requiredArtifacts
        .concat(audit.meta.__internalOptionalArtifacts || []);
      const narrowedArtifacts = requestedArtifacts
        .reduce((narrowedArtifacts, artifactName) => {
          const requestedArtifact = artifacts[artifactName];
          // @ts-expect-error tsc can't yet express that artifactName is only a single type in each iteration, not a union of types.
          narrowedArtifacts[artifactName] = requestedArtifact;
          return narrowedArtifacts;
        }, /** @type {LH.Artifacts} */ ({}));
      const product = await audit.audit(narrowedArtifacts, auditContext);
      runWarnings.push(...(product.runWarnings || []));

      auditResult = Audit.generateAuditResult(audit, product);
    } catch (err) {
      // Log error if it hasn't already been logged above.
      if (err.code !== 'MISSING_REQUIRED_ARTIFACT' && err.code !== 'ERRORED_REQUIRED_ARTIFACT') {
        log.warn(audit.meta.id, `Caught exception: ${err.message}`);
      }

      Sentry.captureException(err, {tags: {audit: audit.meta.id}, level: 'error'});
      // Errors become error audit result.
      const errorMessage = err.friendlyMessage ? err.friendlyMessage : err.message;
      auditResult = Audit.generateErrorAuditResult(audit, errorMessage);
    }

    log.timeEnd(status);
    return auditResult;
  }

  /**
   * Searches a pass's artifacts for any `lhrRuntimeError` error artifacts.
   * Returns the first one found or `null` if none found.
   * @param {LH.Artifacts} artifacts
   * @return {LH.RawIcu<LH.Result['runtimeError']>|undefined}
   */
  static getArtifactRuntimeError(artifacts) {
    const possibleErrorArtifacts = [
      artifacts.PageLoadError, // Preferentially use `PageLoadError`, if it exists.
      ...Object.values(artifacts), // Otherwise check amongst all artifacts.
    ];

    for (const possibleErrorArtifact of possibleErrorArtifacts) {
      const isError = possibleErrorArtifact instanceof LighthouseError;

      // eslint-disable-next-line max-len
      if (isError && possibleErrorArtifact.lhrRuntimeError) {
        const errorMessage = possibleErrorArtifact.friendlyMessage || possibleErrorArtifact.message;

        return {
          code: possibleErrorArtifact.code,
          message: errorMessage,
        };
      }
    }

    return undefined;
  }

  /**
   * Returns list of audit names for external querying.
   * @return {Array<string>}
   */
  static getAuditList() {
    const ignoredFiles = [
      'audit.js',
      'violation-audit.js',
      'accessibility/axe-audit.js',
      'multi-check-audit.js',
      'byte-efficiency/byte-efficiency-audit.js',
      'manual/manual-audit.js',
    ];

    const fileList = [
      ...fs.readdirSync(path.join(moduleDir, './audits')),
      ...fs.readdirSync(path.join(moduleDir, './audits/dobetterweb')).map(f => `dobetterweb/${f}`),
      ...fs.readdirSync(path.join(moduleDir, './audits/metrics')).map(f => `metrics/${f}`),
      ...fs.readdirSync(path.join(moduleDir, './audits/seo')).map(f => `seo/${f}`),
      ...fs.readdirSync(path.join(moduleDir, './audits/seo/manual')).map(f => `seo/manual/${f}`),
      ...fs.readdirSync(path.join(moduleDir, './audits/accessibility'))
          .map(f => `accessibility/${f}`),
      ...fs.readdirSync(path.join(moduleDir, './audits/accessibility/manual'))
          .map(f => `accessibility/manual/${f}`),
      ...fs.readdirSync(path.join(moduleDir, './audits/byte-efficiency'))
          .map(f => `byte-efficiency/${f}`),
      ...fs.readdirSync(path.join(moduleDir, './audits/manual')).map(f => `manual/${f}`),
    ];
    return fileList.filter(f => {
      return /\.js$/.test(f) && !ignoredFiles.includes(f);
    }).sort();
  }

  /**
   * Returns list of gatherer names for external querying.
   * @return {Array<string>}
   */
  static getGathererList() {
    const fileList = [
      ...fs.readdirSync(path.join(moduleDir, './gather/gatherers')),
      ...fs.readdirSync(path.join(moduleDir, './gather/gatherers/seo')).map(f => `seo/${f}`),
      ...fs.readdirSync(path.join(moduleDir, './gather/gatherers/dobetterweb'))
          .map(f => `dobetterweb/${f}`),
    ];
    return fileList.filter(f => /\.js$/.test(f) && f !== 'gatherer.js').sort();
  }

  /**
   * Get path to use for -G and -A modes. Defaults to $CWD/latest-run
   * @param {LH.Config.Settings} settings
   * @return {string}
   */
  static _getDataSavePath(settings) {
    const {auditMode, gatherMode} = settings;

    // This enables usage like: -GA=./custom-folder
    if (typeof auditMode === 'string') return path.resolve(process.cwd(), auditMode);
    if (typeof gatherMode === 'string') return path.resolve(process.cwd(), gatherMode);

    return path.join(process.cwd(), 'latest-run');
  }
}

export {Runner};<|MERGE_RESOLUTION|>--- conflicted
+++ resolved
@@ -111,13 +111,10 @@
         categories,
         categoryGroups: resolvedConfig.groups || undefined,
         stackPacks: stackPacks.getStackPacks(artifacts.Stacks),
-<<<<<<< HEAD
         entityClassification: await getEntityClassification(artifacts,
           {options: {}, computedCache, settings}),
-=======
         fullPageScreenshot: resolvedConfig.settings.disableFullPageScreenshot ?
           undefined : artifacts.FullPageScreenshot,
->>>>>>> 46e461e9
         timing: this._getTiming(artifacts),
         i18n: {
           rendererFormattedStrings: format.getRendererFormattedStrings(settings.locale),
