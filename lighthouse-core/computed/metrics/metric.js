--- conflicted
+++ resolved
@@ -61,15 +61,10 @@
    * @return {Promise<LH.Artifacts.LanternMetric|LH.Artifacts.Metric>}
    */
   static async compute_(data, context) {
-<<<<<<< HEAD
-    const {trace, settings} = data;
-    if (!trace || !settings) {
-=======
     // TODO: remove this fallback when lighthouse-pub-ads plugin can update.
     const gatherContext = data.gatherContext || {gatherMode: 'navigation'};
     const {trace, devtoolsLog, settings} = data;
     if (!trace || !devtoolsLog || !settings) {
->>>>>>> f4d6bca4
       throw new Error('Did not provide necessary metric computation data');
     }
 
@@ -78,15 +73,10 @@
       undefined : await ProcessedNavigation.request(processedTrace, context);
 
     const augmentedData = Object.assign({
-<<<<<<< HEAD
       networkRecords: await NetworkRecords.request(trace, context),
-      traceOfTab: await TraceOfTab.request(trace, context),
-=======
-      networkRecords: await NetworkRecords.request(devtoolsLog, context),
       gatherContext,
       processedTrace,
       processedNavigation,
->>>>>>> f4d6bca4
     }, data);
 
     TracingProcessor.assertHasToplevelEvents(augmentedData.processedTrace.mainThreadEvents);
