--- conflicted
+++ resolved
@@ -15,9 +15,8 @@
 
 const FAILING_CHAIN_RECORDS = [
   {
-<<<<<<< HEAD
-    networkEndTime: 5_000,
-    responseHeadersEndTime: 5_000,
+    networkEndTime: 5000,
+    responseHeadersEndTime: 5000,
     rendererStartTime: 0,
     url: 'https://example.com/',
     priority: 'VeryHigh',
@@ -25,17 +24,6 @@
     networkEndTime: 16_000,
     responseHeadersEndTime: 14_000,
     rendererStartTime: 11_000,
-=======
-    endTime: 5000,
-    responseReceivedTime: 5000,
-    startTime: 0,
-    url: 'https://example.com/',
-    priority: 'VeryHigh',
-  }, {
-    endTime: 16_000,
-    responseReceivedTime: 14_000,
-    startTime: 11_000,
->>>>>>> 26e03fd4
     url: 'https://example.com/b.js',
     priority: 'VeryHigh',
     initiator: {
@@ -43,15 +31,9 @@
       url: 'https://example.com/',
     },
   }, {
-<<<<<<< HEAD
     networkEndTime: 17_000,
     responseHeadersEndTime: 15_000,
     rendererStartTime: 12_000,
-=======
-    endTime: 17_000,
-    responseReceivedTime: 15_000,
-    startTime: 12_000,
->>>>>>> 26e03fd4
     url: 'https://example.com/c.js',
     priority: 'VeryHigh',
     initiator: {
@@ -63,15 +45,9 @@
 
 const PASSING_CHAIN_RECORDS = [
   {
-<<<<<<< HEAD
-    networkEndTime: 1_000,
-    responseHeadersEndTime: 1_000,
+    networkEndTime: 1000,
+    responseHeadersEndTime: 1000,
     rendererStartTime: 0,
-=======
-    endTime: 1000,
-    responseReceivedTime: 1000,
-    startTime: 0,
->>>>>>> 26e03fd4
     url: 'https://example.com/',
     priority: 'VeryHigh',
   },
@@ -80,15 +56,9 @@
 const PASSING_CHAIN_RECORDS_2 = [
   {
     url: 'http://localhost:10503/offline-ready.html',
-<<<<<<< HEAD
-    rendererStartTime: 33552036.878,
-    networkEndTime: 33552285.438,
-    responseHeadersEndTime: 33552275.677,
-=======
-    startTime: 33552036,
-    endTime: 33552284,
-    responseReceivedTime: 33552275,
->>>>>>> 26e03fd4
+    rendererStartTime: 33552036,
+    networkEndTime: 33552284,
+    responseHeadersEndTime: 33552275,
     transferSize: 1849,
     priority: 'VeryHigh',
   },
