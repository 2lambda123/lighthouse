--- conflicted
+++ resolved
@@ -229,14 +229,9 @@
 
     const settings = context && context.settings || {};
     const simulatorOptions = {
-      trace,
+      devtoolsLog,
       settings,
     };
-<<<<<<< HEAD
-
-    const networkRecords = await NetworkRecords.request(trace, context);
-=======
->>>>>>> f1e8f720
     const graph = await PageDependencyGraph.request({trace, devtoolsLog}, context);
     const simulator = await LoadSimulator.request(simulatorOptions, context);
     const wastedMs = UsesHTTP2Audit.computeWasteWithTTIGraph(resources, graph, simulator);
