--- conflicted
+++ resolved
@@ -226,14 +226,11 @@
     'non-composited-animations',
     'unsized-images',
     'valid-source-maps',
-<<<<<<< HEAD
     'injected-iframes',
-=======
     'preload-lcp-image',
     'csp-xss',
     'full-page-screenshot',
     'script-treemap-data',
->>>>>>> 6ff20c82
     'manual/pwa-cross-browser',
     'manual/pwa-page-transitions',
     'manual/pwa-each-page-has-url',
@@ -470,32 +467,11 @@
         {id: 'unsized-images', weight: 0},
         {id: 'viewport', weight: 0},
         {id: 'no-unload-listeners', weight: 0},
+        {id: 'injected-iframes', weight: 0},
 
         // Budget audits.
         {id: 'performance-budget', weight: 0, group: 'budgets'},
         {id: 'timing-budget', weight: 0, group: 'budgets'},
-<<<<<<< HEAD
-        {id: 'resource-summary', weight: 0, group: 'diagnostics'},
-        {id: 'third-party-summary', weight: 0, group: 'diagnostics'},
-        {id: 'largest-contentful-paint-element', weight: 0, group: 'diagnostics'},
-        {id: 'layout-shift-elements', weight: 0, group: 'diagnostics'},
-        {id: 'uses-passive-event-listeners', weight: 0, group: 'diagnostics'},
-        {id: 'no-document-write', weight: 0, group: 'diagnostics'},
-        {id: 'long-tasks', weight: 0, group: 'diagnostics'},
-        {id: 'non-composited-animations', weight: 0, group: 'diagnostics'},
-        {id: 'unsized-images', weight: 0, group: 'diagnostics'},
-        // {id: 'large-javascript-libraries', weight: 0, group: 'diagnostics'},
-        {id: 'injected-iframes', weight: 0, group: 'diagnostics'},
-        // Audits past this point don't belong to a group and will not be shown automatically
-        {id: 'network-requests', weight: 0},
-        {id: 'network-rtt', weight: 0},
-        {id: 'network-server-latency', weight: 0},
-        {id: 'main-thread-tasks', weight: 0},
-        {id: 'diagnostics', weight: 0},
-        {id: 'metrics', weight: 0},
-        {id: 'screenshot-thumbnails', weight: 0},
-        {id: 'final-screenshot', weight: 0},
-=======
 
         // Audits past this point contain useful data but are not displayed with other audits.
         {id: 'network-requests', weight: 0, group: 'hidden'},
@@ -507,7 +483,6 @@
         {id: 'screenshot-thumbnails', weight: 0, group: 'hidden'},
         {id: 'final-screenshot', weight: 0, group: 'hidden'},
         {id: 'script-treemap-data', weight: 0, group: 'hidden'},
->>>>>>> 6ff20c82
       ],
     },
     'accessibility': {
