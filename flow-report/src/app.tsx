/**
 * @license Copyright 2021 The Lighthouse Authors. All Rights Reserved.
 * Licensed under the Apache License, Version 2.0 (the "License"); you may not use this file except in compliance with the License. You may obtain a copy of the License at http://www.apache.org/licenses/LICENSE-2.0
 * Unless required by applicable law or agreed to in writing, software distributed under the License is distributed on an "AS IS" BASIS, WITHOUT WARRANTIES OR CONDITIONS OF ANY KIND, either express or implied. See the License for the specific language governing permissions and limitations under the License.
 */

import {FunctionComponent} from 'preact';
import {useEffect, useRef, useState} from 'preact/hooks';

import {ReportRendererProvider} from './wrappers/report-renderer';
import {Sidebar} from './sidebar/sidebar';
import {Summary} from './summary/summary';
import {classNames, FlowResultContext, useCurrentLhr, useHashParam} from './util';
import {Report} from './wrappers/report';
import {Topbar} from './topbar';
<<<<<<< HEAD
import {ReportResultCache} from './report-result-cache';
=======
import {Header} from './header';
>>>>>>> 651d181d

const Content: FunctionComponent = () => {
  const currentLhr = useCurrentLhr();
  const anchor = useHashParam('anchor');
  const ref = useRef<HTMLDivElement>(null);

  useEffect(() => {
    if (anchor) {
      const el = document.getElementById(anchor);
      if (el) {
        el.scrollIntoView({behavior: 'smooth'});
        return;
      }
    }

    // Scroll to top no anchor is found.
    if (ref.current) ref.current.scrollTop = 0;
  }, [anchor, currentLhr]);

  return (
    <div ref={ref} className="Content">
      {
        currentLhr ?
          <>
            <Header currentLhr={currentLhr}/>
            <Report currentLhr={currentLhr}/>
          </> :
          <Summary/>
      }
    </div>
  );
};

export const App: FunctionComponent<{flowResult: LH.FlowResult}> = ({flowResult}) => {
  const [collapsed, setCollapsed] = useState(false);
  return (
    <FlowResultContext.Provider value={flowResult}>
      <ReportRendererProvider>
        <ReportResultCache>
          <div className={classNames('App', {'App--collapsed': collapsed})}>
            <Topbar onMenuClick={() => setCollapsed(c => !c)} />
            <Sidebar/>
            <Content/>
          </div>
        </ReportResultCache>
      </ReportRendererProvider>
    </FlowResultContext.Provider>
  );
};<|MERGE_RESOLUTION|>--- conflicted
+++ resolved
@@ -13,11 +13,8 @@
 import {classNames, FlowResultContext, useCurrentLhr, useHashParam} from './util';
 import {Report} from './wrappers/report';
 import {Topbar} from './topbar';
-<<<<<<< HEAD
 import {ReportResultCache} from './report-result-cache';
-=======
 import {Header} from './header';
->>>>>>> 651d181d
 
 const Content: FunctionComponent = () => {
   const currentLhr = useCurrentLhr();
