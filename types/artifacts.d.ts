--- conflicted
+++ resolved
@@ -89,32 +89,6 @@
   devtoolsLogs: {[passName: string]: DevtoolsLog};
 }
 
-<<<<<<< HEAD
-    /**
-     * Artifacts provided by the default gatherers that are exposed to plugins with a hardended API.
-     * NOTE: any breaking changes here are considered breaking Lighthouse changes that must be done
-     * on a major version bump.
-     */
-    export interface PublicGathererArtifacts {
-      /** ConsoleMessages deprecation and intervention warnings, console API calls, and exceptions logged by Chrome during page load. */
-      ConsoleMessages: Artifacts.ConsoleMessage[];
-      /** All the iframe elements in the page. */
-      IFrameElements: Artifacts.IFrameElement[];
-      /** The contents of the main HTML document network resource. */
-      MainDocumentContent: string;
-      /** Information on size and loading for all the images in the page. Natural size information for `picture` and CSS images is only available if the image was one of the largest 50 images. */
-      ImageElements: Artifacts.ImageElement[];
-      /** All the link elements on the page or equivalently declared in `Link` headers. @see https://html.spec.whatwg.org/multipage/links.html */
-      LinkElements: Artifacts.LinkElement[];
-      /** The values of the <meta> elements in the head. */
-      MetaElements: Array<{name?: string, content?: string, property?: string, httpEquiv?: string, charset?: string, node: LH.Artifacts.NodeDetails}>;
-      /** Information on all script elements in the page. Also contains the content of all requested scripts and the networkRecord requestId that contained their content. Note, HTML documents will have one entry per script tag, all with the same requestId. */
-      ScriptElements: Array<Artifacts.ScriptElement>;
-      ScriptElementsSnapshot: Array<Artifacts.ScriptElement>;
-      /** The dimensions and devicePixelRatio of the loaded viewport. */
-      ViewportDimensions: Artifacts.ViewportDimensions;
-    }
-=======
 /**
  * Artifacts provided by the default gatherers that are exposed to plugins with a hardended API.
  * NOTE: any breaking changes here are considered breaking Lighthouse changes that must be done
@@ -135,10 +109,10 @@
   MetaElements: Array<{name?: string, content?: string, property?: string, httpEquiv?: string, charset?: string, node: Artifacts.NodeDetails}>;
   /** Information on all script elements in the page. Also contains the content of all requested scripts and the networkRecord requestId that contained their content. Note, HTML documents will have one entry per script tag, all with the same requestId. */
   ScriptElements: Array<Artifacts.ScriptElement>;
+  ScriptElementsSnapshot: Array<Artifacts.ScriptElement>;
   /** The dimensions and devicePixelRatio of the loaded viewport. */
   ViewportDimensions: Artifacts.ViewportDimensions;
 }
->>>>>>> 4da20129
 
 /**
  * Artifacts provided by the default gatherers. Augment this interface when adding additional
