--- conflicted
+++ resolved
@@ -8,12 +8,7 @@
 import {strict as assert} from 'assert';
 
 import Audit from '../../audits/content-width.js';
-<<<<<<< HEAD
 import * as constants from '../../config/constants.js';
-import {strict as assert} from 'assert';
-=======
-import constants from '../../config/constants.js';
->>>>>>> 6fc50f9b
 
 /* eslint-env jest */
 
