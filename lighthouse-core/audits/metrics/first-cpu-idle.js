--- conflicted
+++ resolved
@@ -27,15 +27,11 @@
       title: str_(i18n.UIStrings.firstCPUIdleMetric),
       description: str_(UIStrings.description),
       scoreDisplayMode: Audit.SCORING_MODES.NUMERIC,
-<<<<<<< HEAD
-=======
-      requiredArtifacts: ['traces', 'devtoolsLogs', 'TestedAsMobileDevice'],
->>>>>>> 83b07906
     };
   }
 
   static get requiredArtifacts() {
-    return this.artifacts('traces', 'devtoolsLogs');
+    return this.artifacts('traces', 'devtoolsLogs', 'TestedAsMobileDevice');
   }
 
   /**
