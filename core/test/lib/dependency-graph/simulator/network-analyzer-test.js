--- conflicted
+++ resolved
@@ -26,13 +26,8 @@
         requestId: recordId++,
         connectionId: 0,
         connectionReused: false,
-<<<<<<< HEAD
         networkRequestTime: 10,
         networkEndTime: 10,
-=======
-        startTime: 10,
-        endTime: 10,
->>>>>>> 26e03fd4
         transferSize: 0,
         protocol: 'http/1.1',
         parsedURL: {scheme: url.match(/https?/)[0], securityOrigin: url.match(/.*\.com/)[0]},
@@ -284,21 +279,11 @@
   describe('#estimateThroughput', () => {
     const estimateThroughput = NetworkAnalyzer.estimateThroughput;
 
-<<<<<<< HEAD
-    function createThroughputRecord(responseHeadersEndTime, networkEndTime, extras) {
-      responseHeadersEndTime *= 1000;
-      networkEndTime *= 1000;
+    function createThroughputRecord(responseHeadersEndTimeInS, networkEndTimeInS, extras) {
       return Object.assign(
         {
-          responseHeadersEndTime,
-          networkEndTime,
-=======
-    function createThroughputRecord(responseReceivedTimeInS, endTimeInS, extras) {
-      return Object.assign(
-        {
-          responseReceivedTime: responseReceivedTimeInS * 1000,
-          endTime: endTimeInS * 1000,
->>>>>>> 26e03fd4
+          responseHeadersEndTime: responseHeadersEndTimeInS * 1000,
+          networkEndTime: networkEndTimeInS * 1000,
           transferSize: 1000,
           finished: true,
           failed: false,
