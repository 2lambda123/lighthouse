/**
 * @license Copyright 2021 The Lighthouse Authors. All Rights Reserved.
 * Licensed under the Apache License, Version 2.0 (the "License"); you may not use this file except in compliance with the License. You may obtain a copy of the License at http://www.apache.org/licenses/LICENSE-2.0
 * Unless required by applicable law or agreed to in writing, software distributed under the License is distributed on an "AS IS" BASIS, WITHOUT WARRANTIES OR CONDITIONS OF ANY KIND, either express or implied. See the License for the specific language governing permissions and limitations under the License.
 */
'use strict';

const {generateFlowReportHtml} = require('../../report/generator/report-generator.js');
const {snapshotGather} = require('./gather/snapshot-runner.js');
const {startTimespanGather} = require('./gather/timespan-runner.js');
const {navigationGather} = require('./gather/navigation-runner.js');
const {dryRun, dryRunNavigation} = require('./gather/dry-run.js');
const Runner = require('../runner.js');
const {initializeConfig} = require('./config/config.js');

/** @typedef {Parameters<snapshotGather>[0]} FrOptions */
/** @typedef {Omit<FrOptions, 'page'> & {name?: string, dryRun?: boolean}} UserFlowOptions */
/** @typedef {Omit<FrOptions, 'page'> & {stepName?: string}} StepOptions */
/** @typedef {WeakMap<LH.UserFlow.GatherStep, LH.Gatherer.FRGatherResult['runnerOptions']>} GatherStepRunnerOptions */

class UserFlow {
  /**
   * @param {FrOptions['page']} page
   * @param {UserFlowOptions=} options
   */
  constructor(page, options) {
    /** @type {FrOptions} */
    this._options = {page, ...options};
    /** @type {string|undefined} */
    this._name = options?.name;
    /** @type {boolean} */
    this._dryRun = options?.dryRun === true;
    /** @type {LH.UserFlow.GatherStep[]} */
    this._gatherSteps = [];
    /** @type {GatherStepRunnerOptions} */
    this._gatherStepRunnerOptions = new WeakMap();
  }

  /**
   * @param {string} longUrl
   * @returns {string}
   */
  _shortenUrl(longUrl) {
    const url = new URL(longUrl);
    return `${url.hostname}${url.pathname}`;
  }

  /**
   * @param {LH.Artifacts} artifacts
   * @return {string}
   */
  _getDefaultStepName(artifacts) {
    const shortUrl = this._shortenUrl(artifacts.URL.finalUrl);
    switch (artifacts.GatherContext.gatherMode) {
      case 'navigation':
        return `Navigation report (${shortUrl})`;
      case 'timespan':
        return `Timespan report (${shortUrl})`;
      case 'snapshot':
        return `Snapshot report (${shortUrl})`;
    }
  }

  /**
   * @param {StepOptions=} stepOptions
   */
  _getNextNavigationOptions(stepOptions) {
    const options = {...this._options, ...stepOptions};
    const configContext = {...options.configContext};
    const settingsOverrides = {...configContext.settingsOverrides};

    if (configContext.skipAboutBlank === undefined) {
      configContext.skipAboutBlank = true;
    }

    // On repeat navigations, we want to disable storage reset by default (i.e. it's not a cold load).
    const isSubsequentNavigation = this._gatherSteps
      .some(step => step.artifacts.GatherContext.gatherMode === 'navigation');
    if (isSubsequentNavigation) {
      if (settingsOverrides.disableStorageReset === undefined) {
        settingsOverrides.disableStorageReset = true;
      }
    }

    configContext.settingsOverrides = settingsOverrides;
    options.configContext = configContext;

    return options;
  }

  /**
   *
   * @param {LH.Gatherer.FRGatherResult} gatherResult
   * @param {StepOptions} options
   */
  _addGatherStep(gatherResult, options) {
    const providedName = options?.stepName;
    const gatherStep = {
      artifacts: gatherResult.artifacts,
      name: providedName || this._getDefaultStepName(gatherResult.artifacts),
      config: options.config,
      configContext: options.configContext,
    };
    this._gatherSteps.push(gatherStep);
    this._gatherStepRunnerOptions.set(gatherStep, gatherResult.runnerOptions);
  }

  /**
   * @param {LH.NavigationRequestor} requestor
   * @param {StepOptions=} stepOptions
   */
  async navigate(requestor, stepOptions) {
    if (this.currentTimespan) throw new Error('Timespan already in progress');
<<<<<<< HEAD
=======
    if (this.currentNavigation) throw new Error('Navigation already in progress');

>>>>>>> b7efa1d0
    const options = this._getNextNavigationOptions(stepOptions);

<<<<<<< HEAD
    if (this._dryRun) {
      await dryRunNavigation(requestor, options);
      return;
    }

    const gatherResult = await navigationGather(requestor, options);
    this._addGatherStep(gatherResult, options);
=======
    this._addGatherStep(gatherResult, options);
  }

  /**
   * This is an alternative to `navigate()` that can be used to analyze a navigation triggered by user interaction.
   * For more on user triggered navigations, see https://github.com/GoogleChrome/lighthouse/blob/master/docs/user-flows.md#triggering-a-navigation-via-user-interactions.
   *
   * @param {StepOptions=} stepOptions
   */
  async startNavigation(stepOptions) {
    /** @type {(value: () => void) => void} */
    let completeSetup;
    /** @type {(value: any) => void} */
    let rejectDuringSetup;

    // This promise will resolve once the setup is done
    // and Lighthouse is waiting for a page navigation to be triggered.
    const navigationSetupPromise = new Promise((resolve, reject) => {
      completeSetup = resolve;
      rejectDuringSetup = reject;
    });

    // The promise in this callback will not resolve until `continueNavigation` is invoked,
    // because `continueNavigation` is passed along to `navigateSetupPromise`
    // and extracted into `continueAndAwaitResult` below.
    const navigationResultPromise = this.navigate(
      () => new Promise(continueNavigation => completeSetup(continueNavigation)),
      stepOptions
    ).catch(err => {
      if (this.currentNavigation) {
        // If the navigation already started, re-throw the error so it is emitted when `navigationResultPromise` is awaited.
        throw err;
      } else {
        // If the navigation has not started, reject the `navigationSetupPromise` so the error throws when it is awaited in `startNavigation`.
        rejectDuringSetup(err);
      }
    });

    const continueNavigation = await navigationSetupPromise;

    async function continueAndAwaitResult() {
      continueNavigation();
      await navigationResultPromise;
    }

    this.currentNavigation = {continueAndAwaitResult};
  }

  async endNavigation() {
    if (this.currentTimespan) throw new Error('Timespan already in progress');
    if (!this.currentNavigation) throw new Error('No navigation in progress');
    await this.currentNavigation.continueAndAwaitResult();
    this.currentNavigation = undefined;
>>>>>>> b7efa1d0
  }

  /**
   * @param {StepOptions=} stepOptions
   */
  async startTimespan(stepOptions) {
    if (this.currentTimespan) throw new Error('Timespan already in progress');
<<<<<<< HEAD
    const options = {...this._options, ...stepOptions};

    if (this._dryRun) {
      await dryRun('timespan', options);
      return;
    }
=======
    if (this.currentNavigation) throw new Error('Navigation already in progress');
>>>>>>> b7efa1d0

    const timespan = await startTimespanGather(options);
    this.currentTimespan = {timespan, options};
  }

  async endTimespan() {
    if (this._dryRun) return;
    if (!this.currentTimespan) throw new Error('No timespan in progress');
    if (this.currentNavigation) throw new Error('Navigation already in progress');

    const {timespan, options} = this.currentTimespan;
    const gatherResult = await timespan.endTimespanGather();
    this.currentTimespan = undefined;

    this._addGatherStep(gatherResult, options);
  }

  /**
   * @param {StepOptions=} stepOptions
   */
  async snapshot(stepOptions) {
    if (this.currentTimespan) throw new Error('Timespan already in progress');
<<<<<<< HEAD
    const options = {...this._options, ...stepOptions};
=======
    if (this.currentNavigation) throw new Error('Navigation already in progress');
>>>>>>> b7efa1d0

    if (this._dryRun) {
      await dryRun('snapshot', options);
      return;
    }

    const gatherResult = await snapshotGather(options);
    this._addGatherStep(gatherResult, options);
  }

  /**
   * @returns {Promise<LH.FlowResult>}
   */
  async createFlowResult() {
    if (this._dryRun) {
      return {
        name: 'Dry run',
        steps: [],
      };
    }
    return auditGatherSteps(this._gatherSteps, {
      name: this._name,
      config: this._options.config,
      gatherStepRunnerOptions: this._gatherStepRunnerOptions,
    });
  }

  /**
   * @return {Promise<string>}
   */
  async generateReport() {
    if (this._dryRun) return '<h1>Cannot generate a flow report from a dry run</h1>';
    const flowResult = await this.createFlowResult();
    return generateFlowReportHtml(flowResult);
  }

  /**
   * @return {LH.UserFlow.FlowArtifacts}
   */
  createArtifactsJson() {
    return {
      gatherSteps: this._gatherSteps,
      name: this._name,
    };
  }
}

/**
 * @param {Array<LH.UserFlow.GatherStep>} gatherSteps
 * @param {{name?: string, config?: LH.Config.Json, gatherStepRunnerOptions?: GatherStepRunnerOptions}} options
 */
async function auditGatherSteps(gatherSteps, options) {
  if (!gatherSteps.length) {
    throw new Error('Need at least one step before getting the result');
  }

  /** @type {LH.FlowResult['steps']} */
  const steps = [];
  for (const gatherStep of gatherSteps) {
    const {artifacts, name, configContext} = gatherStep;

    let runnerOptions = options.gatherStepRunnerOptions?.get(gatherStep);

    // If the gather step is not active, we must recreate the runner options.
    if (!runnerOptions) {
      // Step specific configs take precedence over a config for the entire flow.
      const configJson = gatherStep.config || options.config;
      const {gatherMode} = artifacts.GatherContext;
      const {config} = await initializeConfig(configJson, {...configContext, gatherMode});
      runnerOptions = {
        config,
        computedCache: new Map(),
      };
    }

    const result = await Runner.audit(artifacts, runnerOptions);
    if (!result) throw new Error(`Step "${name}" did not return a result`);
    steps.push({lhr: result.lhr, name});
  }

  const url = new URL(gatherSteps[0].artifacts.URL.finalUrl);
  const flowName = options.name || `User flow (${url.hostname})`;
  return {steps, name: flowName};
}


module.exports = {
  UserFlow,
  auditGatherSteps,
};<|MERGE_RESOLUTION|>--- conflicted
+++ resolved
@@ -111,22 +111,16 @@
    */
   async navigate(requestor, stepOptions) {
     if (this.currentTimespan) throw new Error('Timespan already in progress');
-<<<<<<< HEAD
-=======
     if (this.currentNavigation) throw new Error('Navigation already in progress');
 
->>>>>>> b7efa1d0
     const options = this._getNextNavigationOptions(stepOptions);
 
-<<<<<<< HEAD
     if (this._dryRun) {
       await dryRunNavigation(requestor, options);
       return;
     }
 
     const gatherResult = await navigationGather(requestor, options);
-    this._addGatherStep(gatherResult, options);
-=======
     this._addGatherStep(gatherResult, options);
   }
 
@@ -180,7 +174,6 @@
     if (!this.currentNavigation) throw new Error('No navigation in progress');
     await this.currentNavigation.continueAndAwaitResult();
     this.currentNavigation = undefined;
->>>>>>> b7efa1d0
   }
 
   /**
@@ -188,16 +181,13 @@
    */
   async startTimespan(stepOptions) {
     if (this.currentTimespan) throw new Error('Timespan already in progress');
-<<<<<<< HEAD
+    if (this.currentNavigation) throw new Error('Navigation already in progress');
     const options = {...this._options, ...stepOptions};
 
     if (this._dryRun) {
       await dryRun('timespan', options);
       return;
     }
-=======
-    if (this.currentNavigation) throw new Error('Navigation already in progress');
->>>>>>> b7efa1d0
 
     const timespan = await startTimespanGather(options);
     this.currentTimespan = {timespan, options};
@@ -220,11 +210,8 @@
    */
   async snapshot(stepOptions) {
     if (this.currentTimespan) throw new Error('Timespan already in progress');
-<<<<<<< HEAD
+    if (this.currentNavigation) throw new Error('Navigation already in progress');
     const options = {...this._options, ...stepOptions};
-=======
-    if (this.currentNavigation) throw new Error('Navigation already in progress');
->>>>>>> b7efa1d0
 
     if (this._dryRun) {
       await dryRun('snapshot', options);
