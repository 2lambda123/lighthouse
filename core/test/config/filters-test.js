--- conflicted
+++ resolved
@@ -553,13 +553,8 @@
       });
     });
 
-<<<<<<< HEAD
     it('should preserve filter-resistant audits', async () => {
-      config = (await initializeConfig('navigation')).config;
-=======
-    it('should preserve full-page-screenshot', async () => {
       resolvedConfig = (await initializeConfig('navigation')).resolvedConfig;
->>>>>>> 437eb4d7
 
       const filtered = filters.filterConfigByExplicitFilters(resolvedConfig, {
         onlyAudits: ['color-contrast'],
