/**
 * @license
 * Copyright 2017 The Lighthouse Authors. All Rights Reserved.
 *
 * Licensed under the Apache License, Version 2.0 (the "License");
 * you may not use this file except in compliance with the License.
 * You may obtain a copy of the License at
 *
 *      http://www.apache.org/licenses/LICENSE-2.0
 *
 * Unless required by applicable law or agreed to in writing, software
 * distributed under the License is distributed on an "AS-IS" BASIS,
 * WITHOUT WARRANTIES OR CONDITIONS OF ANY KIND, either express or implied.
 * See the License for the specific language governing permissions and
 * limitations under the License.
 */
'use strict';

/* globals self CriticalRequestChainRenderer SnippetRenderer ElementScreenshotRenderer Util URL */

/** @typedef {import('./dom.js')} DOM */

const URL_PREFIXES = ['http://', 'https://', 'data:'];

class DetailsRenderer {
  /**
   * @param {DOM} dom
   * @param {{fullPageScreenshot?: LH.Audit.Details.FullPageScreenshot}} [options]
   */
  constructor(dom, options = {}) {
    this._dom = dom;
    this._fullPageScreenshot = options.fullPageScreenshot;

    /** @type {ParentNode} */
    this._templateContext; // eslint-disable-line no-unused-expressions
  }

  /**
   * @param {ParentNode} context
   */
  setTemplateContext(context) {
    this._templateContext = context;
  }

  /**
   * @param {LH.Audit.Details} details
   * @return {Element|null}
   */
  render(details) {
    switch (details.type) {
      case 'filmstrip':
        return this._renderFilmstrip(details);
      case 'list':
        return this._renderList(details);
      case 'table':
        return this._renderTable(details);
      case 'criticalrequestchain':
        return CriticalRequestChainRenderer.render(this._dom, this._templateContext, details, this);
      case 'opportunity':
        return this._renderTable(details);

      // Internal-only details, not for rendering.
      case 'screenshot':
      case 'debugdata':
      case 'full-page-screenshot':
        return null;

      default: {
        // @ts-expect-error tsc thinks this is unreachable, but be forward compatible
        // with new unexpected detail types.
        return this._renderUnknown(details.type, details);
      }
    }
  }

  /**
   * @param {{value: number, granularity?: number}} details
   * @return {Element}
   */
  _renderBytes(details) {
    // TODO: handle displayUnit once we have something other than 'kb'
    // Note that 'kb' is historical and actually represents KiB.
    const value = Util.i18n.formatBytesToKiB(details.value, details.granularity);
    const textEl = this._renderText(value);
    textEl.title = Util.i18n.formatBytes(details.value);
    return textEl;
  }

  /**
   * @param {{value: number, granularity?: number, displayUnit?: string}} details
   * @return {Element}
   */
  _renderMilliseconds(details) {
    let value = Util.i18n.formatMilliseconds(details.value, details.granularity);
    if (details.displayUnit === 'duration') {
      value = Util.i18n.formatDuration(details.value);
    }

    return this._renderText(value);
  }

  /**
   * @param {string} text
   * @return {HTMLElement}
   */
  renderTextURL(text) {
    const url = text;

    let displayedPath;
    let displayedHost;
    let title;
    try {
      const parsed = Util.parseURL(url);
      displayedPath = parsed.file === '/' ? parsed.origin : parsed.file;
      displayedHost = parsed.file === '/' ? '' : `(${parsed.hostname})`;
      title = url;
    } catch (e) {
      displayedPath = url;
    }

    const element = this._dom.createElement('div', 'lh-text__url');
    element.appendChild(this._renderLink({text: displayedPath, url}));

    if (displayedHost) {
      const hostElem = this._renderText(displayedHost);
      hostElem.classList.add('lh-text__url-host');
      element.appendChild(hostElem);
    }

    if (title) {
      element.title = url;
      // set the url on the element's dataset which we use to check 3rd party origins
      element.dataset.url = url;
    }
    return element;
  }

  /**
   * @param {{text: string, url: string}} details
   * @return {Element}
   */
  _renderLink(details) {
    const allowedProtocols = ['https:', 'http:'];
    let url;
    try {
      url = new URL(details.url);
    } catch (_) {}

    if (!url || !allowedProtocols.includes(url.protocol)) {
      // Fall back to just the link text if invalid or protocol not allowed.
      return this._renderText(details.text);
    }

    const a = this._dom.createElement('a');
    a.rel = 'noopener';
    a.target = '_blank';
    a.textContent = details.text;
    a.href = url.href;

    return a;
  }

  /**
   * @param {string} text
   * @return {HTMLDivElement}
   */
  _renderText(text) {
    const element = this._dom.createElement('div', 'lh-text');
    element.textContent = text;
    return element;
  }

  /**
   * @param {{value: number, granularity?: number}} details
   * @return {Element}
   */
  _renderNumeric(details) {
    const value = Util.i18n.formatNumber(details.value, details.granularity);
    const element = this._dom.createElement('div', 'lh-numeric');
    element.textContent = value;
    return element;
  }

  /**
   * Create small thumbnail with scaled down image asset.
   * @param {string} details
   * @return {Element}
   */
  _renderThumbnail(details) {
    const element = this._dom.createElement('img', 'lh-thumbnail');
    const strValue = details;
    element.src = strValue;
    element.title = strValue;
    element.alt = '';
    return element;
  }

  /**
   * @param {string} type
   * @param {*} value
   */
  _renderUnknown(type, value) {
    // eslint-disable-next-line no-console
    console.error(`Unknown details type: ${type}`, value);
    const element = this._dom.createElement('details', 'lh-unknown');
    this._dom.createChildOf(element, 'summary').textContent =
      `We don't know how to render audit details of type \`${type}\`. ` +
      'The Lighthouse version that collected this data is likely newer than the Lighthouse ' +
      'version of the report renderer. Expand for the raw JSON.';
    this._dom.createChildOf(element, 'pre').textContent = JSON.stringify(value, null, 2);
    return element;
  }

  /**
   * Render a details item value for embedding in a table. Renders the value
   * based on the heading's valueType, unless the value itself has a `type`
   * property to override it.
   * @param {LH.Audit.Details.ItemValue} value
   * @param {LH.Audit.Details.OpportunityColumnHeading} heading
   * @return {Element|null}
   */
  _renderTableValue(value, heading) {
    if (value === undefined || value === null) {
      return null;
    }

    // First deal with the possible object forms of value.
    if (typeof value === 'object') {
      // The value's type overrides the heading's for this column.
      switch (value.type) {
        case 'code': {
          return this._renderCode(value.value);
        }
        case 'link': {
          return this._renderLink(value);
        }
        case 'node': {
          return this.renderNode(value);
        }
        case 'numeric': {
          return this._renderNumeric(value);
        }
        case 'source-location': {
          return this.renderSourceLocation(value);
        }
        case 'url': {
          return this.renderTextURL(value.value);
        }
        default: {
          return this._renderUnknown(value.type, value);
        }
      }
    }

    // Next, deal with primitives.
    switch (heading.valueType) {
      case 'bytes': {
        const numValue = Number(value);
        return this._renderBytes({value: numValue, granularity: heading.granularity});
      }
      case 'code': {
        const strValue = String(value);
        return this._renderCode(strValue);
      }
      case 'ms': {
        const msValue = {
          value: Number(value),
          granularity: heading.granularity,
          displayUnit: heading.displayUnit,
        };
        return this._renderMilliseconds(msValue);
      }
      case 'numeric': {
        const numValue = Number(value);
        return this._renderNumeric({value: numValue, granularity: heading.granularity});
      }
      case 'text': {
        const strValue = String(value);
        return this._renderText(strValue);
      }
      case 'thumbnail': {
        const strValue = String(value);
        return this._renderThumbnail(strValue);
      }
      case 'timespanMs': {
        const numValue = Number(value);
        return this._renderMilliseconds({value: numValue});
      }
      case 'url': {
        const strValue = String(value);
        if (URL_PREFIXES.some(prefix => strValue.startsWith(prefix))) {
          return this.renderTextURL(strValue);
        } else {
          // Fall back to <pre> rendering if not actually a URL.
          return this._renderCode(strValue);
        }
      }
      default: {
        return this._renderUnknown(heading.valueType, value);
      }
    }
  }

  /**
   * Get the headings of a table-like details object, converted into the
   * OpportunityColumnHeading type until we have all details use the same
   * heading format.
   * @param {LH.Audit.Details.Table|LH.Audit.Details.Opportunity} tableLike
   * @return {Array<LH.Audit.Details.OpportunityColumnHeading>}
   */
  _getCanonicalizedHeadingsFromTable(tableLike) {
    if (tableLike.type === 'opportunity') {
      return tableLike.headings;
    }

    return tableLike.headings.map(heading => this._getCanonicalizedHeading(heading));
  }

  /**
   * Get the headings of a table-like details object, converted into the
   * OpportunityColumnHeading type until we have all details use the same
   * heading format.
   * @param {LH.Audit.Details.TableColumnHeading} heading
   * @return {LH.Audit.Details.OpportunityColumnHeading}
   */
  _getCanonicalizedHeading(heading) {
    let subItemsHeading;
    if (heading.subItemsHeading) {
      subItemsHeading = this._getCanonicalizedsubItemsHeading(heading.subItemsHeading, heading);
    }

    return {
      key: heading.key,
      valueType: heading.itemType,
      subItemsHeading,
      label: heading.text,
      displayUnit: heading.displayUnit,
      granularity: heading.granularity,
    };
  }

  /**
<<<<<<< HEAD
   * Renders a table cell for each column, defined by the provided heading and value pairs.
   * @param {Array<{heading: LH.Audit.Details.OpportunityColumnHeading, value?: LH.Audit.Details.ItemValue}|null>} headingAndValuePairs
   */
  _renderRow(headingAndValuePairs) {
    const rowElem = this._dom.createElement('tr');

    for (const pair of headingAndValuePairs) {
      const heading = pair && pair.heading;
      const value = pair && pair.value;

      let valueElement;
      if (heading && heading.key !== null && value !== undefined && value !== null) {
        valueElement = this._renderTableValue(value, heading);
      }

      if (heading && valueElement) {
=======
   * @param {Exclude<LH.Audit.Details.TableColumnHeading['subItemsHeading'], undefined>} subItemsHeading
   * @param {LH.Audit.Details.TableColumnHeading} parentHeading
   * @return {LH.Audit.Details.OpportunityColumnHeading['subItemsHeading']}
   */
  _getCanonicalizedsubItemsHeading(subItemsHeading, parentHeading) {
    // Low-friction way to prevent commiting a falsy key (which is never allowed for
    // a subItemsHeading) from passing in CI.
    if (!subItemsHeading.key) {
      // eslint-disable-next-line no-console
      console.warn('key should not be null');
    }

    return {
      key: subItemsHeading.key || '',
      valueType: subItemsHeading.itemType || parentHeading.itemType,
      granularity: subItemsHeading.granularity || parentHeading.granularity,
      displayUnit: subItemsHeading.displayUnit || parentHeading.displayUnit,
    };
  }

  /**
   * Returns a new heading where the values are defined first by `heading.subItemsHeading`,
   * and secondly by `heading`. If there is no subItemsHeading, returns null, which will
   * be rendered as an empty column.
   * @param {LH.Audit.Details.OpportunityColumnHeading} heading
   * @return {LH.Audit.Details.OpportunityColumnHeading | null}
   */
  _getDerivedsubItemsHeading(heading) {
    if (!heading.subItemsHeading) return null;
    return {
      key: heading.subItemsHeading.key || '',
      valueType: heading.subItemsHeading.valueType || heading.valueType,
      granularity: heading.subItemsHeading.granularity || heading.granularity,
      displayUnit: heading.subItemsHeading.displayUnit || heading.displayUnit,
      label: '',
    };
  }

  /**
   * @param {LH.Audit.Details.OpportunityItem | LH.Audit.Details.TableItem} item
   * @param {(LH.Audit.Details.OpportunityColumnHeading | null)[]} headings
   */
  _renderTableRow(item, headings) {
    const rowElem = this._dom.createElement('tr');

    for (const heading of headings) {
      // Empty cell if no heading or heading key for this column.
      if (!heading || !heading.key) {
        this._dom.createChildOf(rowElem, 'td', 'lh-table-column--empty');
        continue;
      }

      const value = item[heading.key];
      let valueElement;
      if (value !== undefined && value !== null) {
        valueElement = this._renderTableValue(value, heading);
      }

      if (valueElement) {
>>>>>>> 8fd7551d
        const classes = `lh-table-column--${heading.valueType}`;
        this._dom.createChildOf(rowElem, 'td', classes).appendChild(valueElement);
      } else {
        // Empty cell is rendered for a column if:
        // - the pair is null
        // - the heading key is null
        // - the value is undefined/null
        this._dom.createChildOf(rowElem, 'td', 'lh-table-column--empty');
      }
<<<<<<< HEAD
    }

    return rowElem;
  }

  /**
   * Renders one or more rows from a details item.
   * @param {LH.Audit.Details.OpportunityItem | LH.Audit.Details.TableItem} row
   * @param {LH.Audit.Details.OpportunityColumnHeading[]} headings
   */
  _renderTableRow(row, headings) {
    const fragment = this._dom.createFragment();

    // Render the main row.
    const headingAndValuePairs = [];
    for (const heading of headings) {
      const value = heading.key && row[heading.key];
      if (value === undefined || value === null || Array.isArray(value)) {
        headingAndValuePairs.push(null);
        continue;
      }

      headingAndValuePairs.push({heading, value});
    }

    fragment.append(this._renderRow(headingAndValuePairs));

    // A single details item can expand into multiple table rows. These additional table rows
    // are called sub-rows.

    const subRowHeadings = headings.map(heading => {
      if (!heading.subRows) return null;
      return {
        key: heading.subRows.key,
        valueType: heading.subRows.valueType || heading.valueType,
        granularity: heading.subRows.granularity || heading.granularity,
        displayUnit: heading.subRows.displayUnit || heading.displayUnit,
        label: '',
      };
    });

    if (!subRowHeadings.some(Boolean)) return fragment;

    // All sub-row data arrays should be the same length, but just in case they are not,
    // determine the longest data array and fill the missing values with an
    // null pair (which creates an empty cell).
    let numSubRows = 0;
    for (const heading of subRowHeadings) {
      if (!heading) continue;
      const values = row[heading.key];
      if (!Array.isArray(values)) continue;
      numSubRows = Math.max(numSubRows, values.length);
    }

    for (let i = 0; i < numSubRows; i++) {
      const subRowData = [];
      for (const heading of subRowHeadings) {
        if (!heading) {
          subRowData.push(null);
          continue;
        }

        const values = row[heading.key];
        if (!Array.isArray(values)) continue;
        subRowData.push({heading, value: values[i]});
      }

      const rowEl = this._renderRow(subRowData);
      rowEl.classList.add('lh-sub-row');
      fragment.append(rowEl);
    }

=======
    }

    return rowElem;
  }

  /**
   * Renders one or more rows from a details table item. A single table item can
   * expand into multiple rows, if there is a subItemsHeading.
   * @param {LH.Audit.Details.OpportunityItem | LH.Audit.Details.TableItem} item
   * @param {LH.Audit.Details.OpportunityColumnHeading[]} headings
   */
  _renderTableRowsFromItem(item, headings) {
    const fragment = this._dom.createFragment();
    fragment.append(this._renderTableRow(item, headings));

    if (!item.subItems) return fragment;

    const subItemsHeadings = headings.map(this._getDerivedsubItemsHeading);
    if (!subItemsHeadings.some(Boolean)) return fragment;

    for (const subItem of item.subItems.items) {
      const rowEl = this._renderTableRow(subItem, subItemsHeadings);
      rowEl.classList.add('lh-sub-item-row');
      fragment.append(rowEl);
    }

>>>>>>> 8fd7551d
    return fragment;
  }

  /**
   * @param {LH.Audit.Details.Table|LH.Audit.Details.Opportunity} details
   * @return {Element}
   */
  _renderTable(details) {
    if (!details.items.length) return this._dom.createElement('span');

    const tableElem = this._dom.createElement('table', 'lh-table');
    const theadElem = this._dom.createChildOf(tableElem, 'thead');
    const theadTrElem = this._dom.createChildOf(theadElem, 'tr');

    const headings = this._getCanonicalizedHeadingsFromTable(details);

    for (const heading of headings) {
      const valueType = heading.valueType || 'text';
      const classes = `lh-table-column--${valueType}`;
      const labelEl = this._dom.createElement('div', 'lh-text');
      labelEl.textContent = heading.label;
      this._dom.createChildOf(theadTrElem, 'th', classes).appendChild(labelEl);
    }

    const tbodyElem = this._dom.createChildOf(tableElem, 'tbody');
    let even = true;
<<<<<<< HEAD
    for (const row of details.items) {
      const rowFragment = this._renderTableRow(row, headings);
      for (const rowEl of this._dom.findAll('tr', rowFragment)) {
        // For zebra striping.
        rowEl.classList.add(even ? 'lh-row--even' : 'lh-row--odd');
      }
      tbodyElem.append(rowFragment);
      even = !even;
=======
    for (const item of details.items) {
      const rowsFragment = this._renderTableRowsFromItem(item, headings);
      for (const rowEl of this._dom.findAll('tr', rowsFragment)) {
        // For zebra styling.
        rowEl.classList.add(even ? 'lh-row--even' : 'lh-row--odd');
      }
      even = !even;
      tbodyElem.append(rowsFragment);
>>>>>>> 8fd7551d
    }

    return tableElem;
  }

  /**
   * @param {LH.Audit.Details.List} details
   * @return {Element}
   */
  _renderList(details) {
    const listContainer = this._dom.createElement('div', 'lh-list');

    details.items.forEach(item => {
      const snippetEl = SnippetRenderer.render(this._dom, this._templateContext, item, this);
      listContainer.appendChild(snippetEl);
    });

    return listContainer;
  }

  /**
   * @param {LH.Audit.Details.NodeValue} item
   * @return {Element}
   */
  renderNode(item) {
    const element = this._dom.createElement('span', 'lh-node');
    if (item.nodeLabel) {
      const nodeLabelEl = this._dom.createElement('div');
      nodeLabelEl.textContent = item.nodeLabel;
      element.appendChild(nodeLabelEl);
    }
    if (item.snippet) {
      const snippetEl = this._dom.createElement('div');
      snippetEl.classList.add('lh-node__snippet');
      snippetEl.textContent = item.snippet;
      element.appendChild(snippetEl);
    }
    if (item.selector) {
      element.title = item.selector;
    }
    if (item.path) element.setAttribute('data-path', item.path);
    if (item.selector) element.setAttribute('data-selector', item.selector);
    if (item.snippet) element.setAttribute('data-snippet', item.snippet);

    if (!item.boundingRect || !this._fullPageScreenshot) {
      return element;
    }

    const maxThumbnailSize = {width: 147, height: 100};
    const elementScreenshot = ElementScreenshotRenderer.render(
      this._dom,
      this._templateContext,
      this._fullPageScreenshot,
      item.boundingRect,
      maxThumbnailSize
    );
    element.prepend(elementScreenshot);

    return element;
  }

  /**
   * @param {LH.Audit.Details.SourceLocationValue} item
   * @return {Element|null}
   * @protected
   */
  renderSourceLocation(item) {
    if (!item.url) {
      return null;
    }

    // Lines are shown as one-indexed.
    const line = item.line + 1;
    const column = item.column;

    let element;
    if (item.urlProvider === 'network') {
      element = this.renderTextURL(item.url);
      this._dom.find('a', element).textContent += `:${line}:${column}`;
    } else {
      element = this._renderText(`${item.url}:${line}:${column} (from sourceURL)`);
    }

    element.classList.add('lh-source-location');
    element.setAttribute('data-source-url', item.url);
    // DevTools expects zero-indexed lines.
    element.setAttribute('data-source-line', String(item.line));
    element.setAttribute('data-source-column', String(item.column));
    return element;
  }

  /**
   * @param {LH.Audit.Details.Filmstrip} details
   * @return {Element}
   */
  _renderFilmstrip(details) {
    const filmstripEl = this._dom.createElement('div', 'lh-filmstrip');

    for (const thumbnail of details.items) {
      const frameEl = this._dom.createChildOf(filmstripEl, 'div', 'lh-filmstrip__frame');
      this._dom.createChildOf(frameEl, 'img', 'lh-filmstrip__thumbnail', {
        src: thumbnail.data,
        alt: `Screenshot`,
      });
    }
    return filmstripEl;
  }

  /**
   * @param {string} text
   * @return {Element}
   */
  _renderCode(text) {
    const pre = this._dom.createElement('pre', 'lh-code');
    pre.textContent = text;
    return pre;
  }
}

if (typeof module !== 'undefined' && module.exports) {
  module.exports = DetailsRenderer;
} else {
  self.DetailsRenderer = DetailsRenderer;
}<|MERGE_RESOLUTION|>--- conflicted
+++ resolved
@@ -340,24 +340,6 @@
   }
 
   /**
-<<<<<<< HEAD
-   * Renders a table cell for each column, defined by the provided heading and value pairs.
-   * @param {Array<{heading: LH.Audit.Details.OpportunityColumnHeading, value?: LH.Audit.Details.ItemValue}|null>} headingAndValuePairs
-   */
-  _renderRow(headingAndValuePairs) {
-    const rowElem = this._dom.createElement('tr');
-
-    for (const pair of headingAndValuePairs) {
-      const heading = pair && pair.heading;
-      const value = pair && pair.value;
-
-      let valueElement;
-      if (heading && heading.key !== null && value !== undefined && value !== null) {
-        valueElement = this._renderTableValue(value, heading);
-      }
-
-      if (heading && valueElement) {
-=======
    * @param {Exclude<LH.Audit.Details.TableColumnHeading['subItemsHeading'], undefined>} subItemsHeading
    * @param {LH.Audit.Details.TableColumnHeading} parentHeading
    * @return {LH.Audit.Details.OpportunityColumnHeading['subItemsHeading']}
@@ -417,7 +399,6 @@
       }
 
       if (valueElement) {
->>>>>>> 8fd7551d
         const classes = `lh-table-column--${heading.valueType}`;
         this._dom.createChildOf(rowElem, 'td', classes).appendChild(valueElement);
       } else {
@@ -427,80 +408,6 @@
         // - the value is undefined/null
         this._dom.createChildOf(rowElem, 'td', 'lh-table-column--empty');
       }
-<<<<<<< HEAD
-    }
-
-    return rowElem;
-  }
-
-  /**
-   * Renders one or more rows from a details item.
-   * @param {LH.Audit.Details.OpportunityItem | LH.Audit.Details.TableItem} row
-   * @param {LH.Audit.Details.OpportunityColumnHeading[]} headings
-   */
-  _renderTableRow(row, headings) {
-    const fragment = this._dom.createFragment();
-
-    // Render the main row.
-    const headingAndValuePairs = [];
-    for (const heading of headings) {
-      const value = heading.key && row[heading.key];
-      if (value === undefined || value === null || Array.isArray(value)) {
-        headingAndValuePairs.push(null);
-        continue;
-      }
-
-      headingAndValuePairs.push({heading, value});
-    }
-
-    fragment.append(this._renderRow(headingAndValuePairs));
-
-    // A single details item can expand into multiple table rows. These additional table rows
-    // are called sub-rows.
-
-    const subRowHeadings = headings.map(heading => {
-      if (!heading.subRows) return null;
-      return {
-        key: heading.subRows.key,
-        valueType: heading.subRows.valueType || heading.valueType,
-        granularity: heading.subRows.granularity || heading.granularity,
-        displayUnit: heading.subRows.displayUnit || heading.displayUnit,
-        label: '',
-      };
-    });
-
-    if (!subRowHeadings.some(Boolean)) return fragment;
-
-    // All sub-row data arrays should be the same length, but just in case they are not,
-    // determine the longest data array and fill the missing values with an
-    // null pair (which creates an empty cell).
-    let numSubRows = 0;
-    for (const heading of subRowHeadings) {
-      if (!heading) continue;
-      const values = row[heading.key];
-      if (!Array.isArray(values)) continue;
-      numSubRows = Math.max(numSubRows, values.length);
-    }
-
-    for (let i = 0; i < numSubRows; i++) {
-      const subRowData = [];
-      for (const heading of subRowHeadings) {
-        if (!heading) {
-          subRowData.push(null);
-          continue;
-        }
-
-        const values = row[heading.key];
-        if (!Array.isArray(values)) continue;
-        subRowData.push({heading, value: values[i]});
-      }
-
-      const rowEl = this._renderRow(subRowData);
-      rowEl.classList.add('lh-sub-row');
-      fragment.append(rowEl);
-    }
-
-=======
     }
 
     return rowElem;
@@ -527,7 +434,6 @@
       fragment.append(rowEl);
     }
 
->>>>>>> 8fd7551d
     return fragment;
   }
 
@@ -554,16 +460,6 @@
 
     const tbodyElem = this._dom.createChildOf(tableElem, 'tbody');
     let even = true;
-<<<<<<< HEAD
-    for (const row of details.items) {
-      const rowFragment = this._renderTableRow(row, headings);
-      for (const rowEl of this._dom.findAll('tr', rowFragment)) {
-        // For zebra striping.
-        rowEl.classList.add(even ? 'lh-row--even' : 'lh-row--odd');
-      }
-      tbodyElem.append(rowFragment);
-      even = !even;
-=======
     for (const item of details.items) {
       const rowsFragment = this._renderTableRowsFromItem(item, headings);
       for (const rowEl of this._dom.findAll('tr', rowsFragment)) {
@@ -572,7 +468,6 @@
       }
       even = !even;
       tbodyElem.append(rowsFragment);
->>>>>>> 8fd7551d
     }
 
     return tableElem;
