--- conflicted
+++ resolved
@@ -606,9 +606,6 @@
   return cloned;
 }
 
-<<<<<<< HEAD
-export {
-=======
 /**
  * @param {LH.Flags} flags
  * @return {LH.Config.FRContext}
@@ -623,8 +620,7 @@
   };
 }
 
-module.exports = {
->>>>>>> 00a45a15
+export {
   deepClone,
   deepCloneConfigJson,
   mergeConfigFragment,
